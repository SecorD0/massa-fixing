// Copyright (c) 2021 MASSA LABS <info@massa.net>

//! All information concerning blocks, the block graph and cliques is managed here.
use super::settings::ConsensusConfig;
use crate::error::ConsensusError;
use crate::{
    ledger::{Ledger, LedgerChanges, LedgerSubset, OperationLedgerInterface},
    pos::{OperationRollInterface, ProofOfStake, RollCounts, RollUpdate, RollUpdates},
};
use massa_hash::hash::Hash;
use models::address::{AddressHashMap, AddressHashSet};
use models::api::EndorsementInfo;
use models::clique::Clique;
use models::hhasher::BuildHHasher;
use models::ledger::LedgerChange;
use models::{
    array_from_slice, u8_from_slice, with_serialization_context, Address, Block, BlockHashMap,
    BlockHashSet, BlockHeader, BlockHeaderContent, BlockId, DeserializeCompact, DeserializeVarInt,
    Endorsement, EndorsementHashMap, EndorsementHashSet, EndorsementId, ModelsError, Operation,
    OperationHashMap, OperationHashSet, OperationSearchResult, OperationSearchResultBlockStatus,
    OperationSearchResultStatus, SerializeCompact, SerializeVarInt, Slot, ADDRESS_SIZE_BYTES,
    BLOCK_ID_SIZE_BYTES,
};
use serde::{Deserialize, Serialize};
use signature::{derive_public_key, PublicKey};
use std::mem;
use std::{collections::HashSet, convert::TryInto, usize};
use std::{
    collections::{hash_map, BTreeSet, VecDeque},
    convert::TryFrom,
};
use tracing::{debug, error, info, warn};

#[derive(Debug, Clone)]
enum HeaderOrBlock {
    Header(BlockHeader),
    Block(
        Block,
        OperationHashMap<(usize, u64)>,
        EndorsementHashMap<u32>,
    ),
}

impl HeaderOrBlock {
    /// Gets slot for that header or block
    pub fn get_slot(&self) -> Slot {
        match self {
            HeaderOrBlock::Header(header) => header.content.slot,
            HeaderOrBlock::Block(block, ..) => block.header.content.slot,
        }
    }
}

/// Agregated changes made during a block's execution
#[derive(Debug, Clone)]
pub struct BlockStateAccumulator {
    /// Addresses impacted by ledger updates
    pub loaded_ledger_addrs: AddressHashSet,
    /// Subset of the ledger. Contains only data in the thread of the given block
    pub ledger_thread_subset: LedgerSubset,
    /// Cummulative changes made during that block execution
    pub ledger_changes: LedgerChanges,
    /// Addresses impacted by roll updates
    pub loaded_roll_addrs: AddressHashSet,
    /// Current roll counts for these addresses
    pub roll_counts: RollCounts,
    /// Roll updates that happened during that block execution
    pub roll_updates: RollUpdates,
    /// Roll updates that happend during current cycle
    pub cycle_roll_updates: RollUpdates,
    /// Cycle of the parent in the same thread
    pub same_thread_parent_cycle: u64,
    /// Address of the parent in the same thread
    pub same_thread_parent_creator: Address,
    /// Adresses of that block endorsers
    pub endorsers_addresses: Vec<Address>,
}

/// Block that was checked as final, with some useful precomputed data
#[derive(Debug, Clone, Serialize, Deserialize)]
pub struct ActiveBlock {
    /// The cretor's address
    pub creator_address: Address,
    /// The block itself, as it was created
    pub block: Block,
    /// one (block id, period) per thread ( if not genesis )
    pub parents: Vec<(BlockId, u64)>,
    /// one HashMap<Block id, period> per thread (blocks that need to be kept)
    /// Children reference that block as a parent
    pub children: Vec<BlockHashMap<u64>>,
    /// dependencies required for validity check
    pub dependencies: BlockHashSet,
    /// Blocks id that have this block as an ancestor
    pub descendants: BlockHashSet,
    /// ie has its fitness reached the given thresold
    pub is_final: bool,
    /// Changes caused by this block
    pub block_ledger_changes: LedgerChanges,
    /// index in the block, end of validity period
    pub operation_set: OperationHashMap<(usize, u64)>,
    /// IDs of the endorsements to index in block
    pub endorsement_ids: EndorsementHashMap<u32>,
    /// Maps addresses to operations id they are involved in
    pub addresses_to_operations: AddressHashMap<OperationHashSet>,
    /// Maps addresses to endorsements id they are involved in
    pub addresses_to_endorsements: AddressHashMap<EndorsementHashSet>,
    /// Address -> RollUpdate
    pub roll_updates: RollUpdates,
    /// list of (period, address, did_create) for all block/endorsement creation events
    pub production_events: Vec<(u64, Address, bool)>,
}

impl ActiveBlock {
    /// Computes the fitness of the block
    fn fitness(&self) -> u64 {
        1 + self.block.header.content.endorsements.len() as u64
    }
}

/// Exportable version of ActiveBlock
/// Fields that can be easily recomuted were left out
#[derive(Debug, Clone, Serialize, Deserialize)]
pub struct ExportActiveBlock {
    /// The block itself, as it was created
    pub block: Block,
    /// one (block id, period) per thread ( if not genesis )
    pub parents: Vec<(BlockId, u64)>,
    /// one HashMap<Block id, period> per thread (blocks that need to be kept)
    /// Children reference that block as a parent
    pub children: Vec<BlockHashMap<u64>>,
    /// dependencies required for validity check
    pub dependencies: BlockHashSet,
    /// ie has its fitness reached the given thresold
    pub is_final: bool,
    /// Changes caused by this block
    pub block_ledger_changes: LedgerChanges,
    /// Address -> RollUpdate
    pub roll_updates: RollUpdates,
    /// list of (period, address, did_create) for all block/endorsement creation events
    pub production_events: Vec<(u64, Address, bool)>,
}

impl From<&ActiveBlock> for ExportActiveBlock {
    fn from(a_block: &ActiveBlock) -> Self {
        ExportActiveBlock {
            block: a_block.block.clone(),
            parents: a_block.parents.clone(),
            children: a_block.children.clone(),
            dependencies: a_block.dependencies.clone(),
            is_final: a_block.is_final,
            block_ledger_changes: a_block.block_ledger_changes.clone(),
            roll_updates: a_block.roll_updates.clone(),
            production_events: a_block.production_events.clone(),
        }
    }
}

impl TryFrom<ExportActiveBlock> for ActiveBlock {
    fn try_from(a_block: ExportActiveBlock) -> Result<ActiveBlock, ConsensusError> {
        let operation_set = a_block
            .block
            .operations
            .iter()
            .enumerate()
            .map(|(idx, op)| match op.get_operation_id() {
                Ok(id) => Ok((id, (idx, op.content.expire_period))),
                Err(e) => Err(e),
            })
            .collect::<Result<_, _>>()?;

        let endorsement_ids = a_block
            .block
            .header
            .content
            .endorsements
            .iter()
            .map(|endo| Ok((endo.compute_endorsement_id()?, endo.content.index)))
            .collect::<Result<_, ConsensusError>>()?;

        let addresses_to_operations = a_block.block.involved_addresses(&operation_set)?;
        let addresses_to_endorsements =
            a_block.block.addresses_to_endorsements(&endorsement_ids)?;
        Ok(ActiveBlock {
            creator_address: Address::from_public_key(&a_block.block.header.content.creator)?,
            block: a_block.block,
            parents: a_block.parents,
            children: a_block.children,
            dependencies: a_block.dependencies,
            descendants: Default::default(), // will be computed once the full graph is available
            is_final: a_block.is_final,
            block_ledger_changes: a_block.block_ledger_changes,
            operation_set,
            endorsement_ids,
            addresses_to_operations,
            roll_updates: a_block.roll_updates,
            production_events: a_block.production_events,
            addresses_to_endorsements,
        })
    }

    type Error = ConsensusError;
}

impl SerializeCompact for ExportActiveBlock {
    fn to_bytes_compact(&self) -> Result<Vec<u8>, models::ModelsError> {
        let mut res: Vec<u8> = Vec::new();

        // is_final
        if self.is_final {
            res.push(1);
        } else {
            res.push(0);
        }

        // block
        res.extend(self.block.to_bytes_compact()?);

        // parents (note: there should be none if slot period=0)
        if self.parents.is_empty() {
            res.push(0);
        } else {
            res.push(1);
        }
        for (hash, period) in self.parents.iter() {
            res.extend(&hash.to_bytes());
            res.extend(period.to_varint_bytes());
        }

        // children
        let children_count: u32 = self.children.len().try_into().map_err(|err| {
            ModelsError::SerializeError(format!("too many children in ActiveBlock: {}", err))
        })?;
        res.extend(children_count.to_varint_bytes());
        for map in self.children.iter() {
            let map_count: u32 = map.len().try_into().map_err(|err| {
                ModelsError::SerializeError(format!(
                    "too many entry in children map in ActiveBlock: {}",
                    err
                ))
            })?;
            res.extend(map_count.to_varint_bytes());
            for (hash, period) in map {
                res.extend(&hash.to_bytes());
                res.extend(period.to_varint_bytes());
            }
        }

        // dependencies
        let dependencies_count: u32 = self.dependencies.len().try_into().map_err(|err| {
            ModelsError::SerializeError(format!("too many dependencies in ActiveBlock: {}", err))
        })?;
        res.extend(dependencies_count.to_varint_bytes());
        for dep in self.dependencies.iter() {
            res.extend(&dep.to_bytes());
        }

        // block_ledger_change
        let block_ledger_change_count: u32 =
            self.block_ledger_changes
                .0
                .len()
                .try_into()
                .map_err(|err| {
                    ModelsError::SerializeError(format!(
                        "too many block_ledger_change in ActiveBlock: {}",
                        err
                    ))
                })?;
        res.extend(block_ledger_change_count.to_varint_bytes());
        for (addr, change) in self.block_ledger_changes.0.iter() {
            res.extend(&addr.to_bytes());
            res.extend(change.to_bytes_compact()?);
        }

        // roll updates
        let roll_updates_count: u32 = self.roll_updates.0.len().try_into().map_err(|err| {
            ModelsError::SerializeError(format!("too many roll updates in ActiveBlock: {}", err))
        })?;
        res.extend(roll_updates_count.to_varint_bytes());
        for (addr, roll_update) in self.roll_updates.0.iter() {
            res.extend(addr.to_bytes());
            res.extend(roll_update.to_bytes_compact()?);
        }

        // creation events
        let production_events_count: u32 =
            self.production_events.len().try_into().map_err(|err| {
                ModelsError::SerializeError(format!(
                    "too many creation events in ActiveBlock: {}",
                    err
                ))
            })?;
        res.extend(production_events_count.to_varint_bytes());
        for (period, addr, has_created) in self.production_events.iter() {
            res.extend(period.to_varint_bytes());
            res.extend(addr.to_bytes());
            res.push(if *has_created { 1u8 } else { 0u8 });
        }

        Ok(res)
    }
}

impl DeserializeCompact for ExportActiveBlock {
    fn from_bytes_compact(buffer: &[u8]) -> Result<(Self, usize), models::ModelsError> {
        let mut cursor = 0usize;
        let (parent_count, max_bootstrap_children, max_bootstrap_deps, max_bootstrap_pos_entries) =
            with_serialization_context(|context| {
                (
                    context.parent_count,
                    context.max_bootstrap_children,
                    context.max_bootstrap_deps,
                    context.max_bootstrap_pos_entries,
                )
            });

        // is_final
        let is_final_u8 = u8_from_slice(buffer)?;
        cursor += 1;
        let is_final = is_final_u8 != 0;

        // block
        let (block, delta) = Block::from_bytes_compact(&buffer[cursor..])?;
        cursor += delta;

        // parents
        let has_parents = u8_from_slice(&buffer[cursor..])?;
        cursor += 1;
        let parents = if has_parents == 1 {
            let mut parents: Vec<(BlockId, u64)> = Vec::with_capacity(parent_count as usize);
            for _ in 0..parent_count {
                let parent_h = BlockId::from_bytes(&array_from_slice(&buffer[cursor..])?)?;
                cursor += BLOCK_ID_SIZE_BYTES;
                let (period, delta) = u64::from_varint_bytes(&buffer[cursor..])?;
                cursor += delta;

                parents.push((parent_h, period));
            }
            parents
        } else if has_parents == 0 {
            Vec::new()
        } else {
            return Err(ModelsError::SerializeError(
                "ActiveBlock from_bytes_compact bad has parents flags.".into(),
            ));
        };

        // children
        let (children_count, delta) = u32::from_varint_bytes(&buffer[cursor..])?;
        let parent_count_u32: u32 = parent_count.into();
        if children_count > parent_count_u32 {
            return Err(ModelsError::DeserializeError(
                "too many threads with children to deserialize".to_string(),
            ));
        }
        cursor += delta;
        let mut children: Vec<BlockHashMap<u64>> = Vec::with_capacity(children_count as usize);
        for _ in 0..(children_count as usize) {
            let (map_count, delta) = u32::from_varint_bytes(&buffer[cursor..])?;
            if map_count > max_bootstrap_children {
                return Err(ModelsError::DeserializeError(
                    "too many children to deserialize".to_string(),
                ));
            }
            cursor += delta;
            let mut map: BlockHashMap<u64> =
                BlockHashMap::with_capacity_and_hasher(map_count as usize, BuildHHasher::default());
            for _ in 0..(map_count as usize) {
                let hash = BlockId::from_bytes(&array_from_slice(&buffer[cursor..])?)?;
                cursor += BLOCK_ID_SIZE_BYTES;
                let (period, delta) = u64::from_varint_bytes(&buffer[cursor..])?;
                cursor += delta;
                map.insert(hash, period);
            }
            children.push(map);
        }

        // dependencies
        let (dependencies_count, delta) = u32::from_varint_bytes(&buffer[cursor..])?;
        if dependencies_count > max_bootstrap_deps {
            return Err(ModelsError::DeserializeError(
                "too many dependencies to deserialize".to_string(),
            ));
        }
        cursor += delta;
        let mut dependencies = BlockHashSet::with_capacity_and_hasher(
            dependencies_count as usize,
            BuildHHasher::default(),
        );
        for _ in 0..(dependencies_count as usize) {
            let dep = BlockId::from_bytes(&array_from_slice(&buffer[cursor..])?)?;
            cursor += BLOCK_ID_SIZE_BYTES;
            dependencies.insert(dep);
        }

        // block_ledger_changes
        let (block_ledger_change_count, delta) = u32::from_varint_bytes(&buffer[cursor..])?;
        // TODO: count check ... see #1200
        cursor += delta;
        let mut block_ledger_changes = LedgerChanges(AddressHashMap::with_capacity_and_hasher(
            block_ledger_change_count as usize,
            BuildHHasher::default(),
        ));
        for _ in 0..block_ledger_change_count {
            let address = Address::from_bytes(&array_from_slice(&buffer[cursor..])?)?;
            cursor += ADDRESS_SIZE_BYTES;
            let (change, delta) = LedgerChange::from_bytes_compact(&buffer[cursor..])?;
            cursor += delta;
            block_ledger_changes.0.insert(address, change);
        }

        // roll_updates
        let (roll_updates_count, delta) = u32::from_varint_bytes(&buffer[cursor..])?;
        if roll_updates_count > max_bootstrap_pos_entries {
            return Err(ModelsError::DeserializeError(
                "too many roll updates to deserialize".to_string(),
            ));
        }
        cursor += delta;
        let mut roll_updates = RollUpdates(AddressHashMap::with_capacity_and_hasher(
            roll_updates_count as usize,
            BuildHHasher::default(),
        ));
        for _ in 0..roll_updates_count {
            let address = Address::from_bytes(&array_from_slice(&buffer[cursor..])?)?;
            cursor += ADDRESS_SIZE_BYTES;
            let (roll_update, delta) = RollUpdate::from_bytes_compact(&buffer[cursor..])?;
            cursor += delta;
            roll_updates.0.insert(address, roll_update);
        }

        // production_events
        let (production_events_count, delta) = u32::from_varint_bytes(&buffer[cursor..])?;
        // TODO: count check ... see #1200
        cursor += delta;
        let mut production_events: Vec<(u64, Address, bool)> =
            Vec::with_capacity(production_events_count as usize);
        for _ in 0..production_events_count {
            let (period, delta) = u64::from_varint_bytes(&buffer[cursor..])?;
            cursor += delta;
            let address = Address::from_bytes(&array_from_slice(&buffer[cursor..])?)?;
            cursor += ADDRESS_SIZE_BYTES;
            let has_created = match u8_from_slice(&buffer[cursor..])? {
                0u8 => false,
                1u8 => true,
                _ => {
                    return Err(ModelsError::SerializeError(
                        "could not deserialize active_block.production_events.has_created".into(),
                    ))
                }
            };
            cursor += 1;
            production_events.push((period, address, has_created));
        }

        Ok((
            ExportActiveBlock {
                is_final,
                block,
                parents,
                children,
                dependencies,
                block_ledger_changes,
                roll_updates,
                production_events,
            },
            cursor,
        ))
    }
}

#[derive(Debug, Clone, PartialEq, Eq, Serialize, Deserialize)]
pub enum DiscardReason {
    /// Block is invalid, either structurally, or because of some incompatibility. The String contains the reason for info or debugging.
    Invalid(String),
    /// Block is incompatible with a final block.
    Stale,
    /// Block has enough fitness.
    Final,
}

/// Enum used in blockgraph's state machine
#[derive(Debug, Clone)]
enum BlockStatus {
    /// The block/header has reached consensus but no consensus-level check has been performed.
    /// It will be processed during the next iteration
    Incoming(HeaderOrBlock),
    /// The block/header's slot is too much in the future.
    /// It will be processed at the block/header slot
    WaitingForSlot(HeaderOrBlock),
    /// The block references an unknown Block id
    WaitingForDependencies {
        /// Given header/block
        header_or_block: HeaderOrBlock,
        /// includes self if it's only a header
        unsatisfied_dependencies: BlockHashSet,
        /// Used to limit and sort the number of blocks/headers wainting for dependencies
        sequence_number: u64,
    },
    /// The block was checked and incluced in the blockgraph
    Active(Box<ActiveBlock>),
    /// The block was discarded and is kept to avoid reprocessing it
    Discarded {
        /// Just the header of that block
        header: BlockHeader,
        /// why it was discarded
        reason: DiscardReason,
        /// Used to limit and sort the number of blocks/headers wainting for dependencies
        sequence_number: u64,
    },
}

/// Block status in the graph that can be exported.
#[derive(Debug, Clone, Serialize, Deserialize)]
pub enum ExportBlockStatus {
    Incoming,
    WaitingForSlot,
    WaitingForDependencies,
    Active(Block),
    Final(Block),
    Discarded(DiscardReason),
}

impl<'a> From<&'a BlockStatus> for ExportBlockStatus {
    fn from(block: &BlockStatus) -> Self {
        match block {
            BlockStatus::Incoming(_) => ExportBlockStatus::Incoming,
            BlockStatus::WaitingForSlot(_) => ExportBlockStatus::WaitingForSlot,
            BlockStatus::WaitingForDependencies { .. } => ExportBlockStatus::WaitingForDependencies,
            BlockStatus::Active(active_block) => {
                if active_block.is_final {
                    ExportBlockStatus::Final(active_block.block.clone())
                } else {
                    ExportBlockStatus::Active(active_block.block.clone())
                }
            }
            BlockStatus::Discarded { reason, .. } => ExportBlockStatus::Discarded(reason.clone()),
        }
    }
}

/// The block version that can be exported.
/// Note that the detailed list of operation is not exported
#[derive(Debug, Clone, Serialize, Deserialize)]
pub struct ExportCompiledBlock {
    /// Header of the corresponding block.
    pub header: BlockHeader,
    /// For (i, set) in children,
    /// set contains the headers' hashes
    /// of blocks referencing exported block as a parent,
    /// in thread i.
    pub children: Vec<BlockHashSet>,
    /// Active or final
    pub status: Status,
}

#[derive(Debug, Clone, Serialize, Deserialize, PartialEq, Eq)]
pub enum Status {
    Active,
    Final,
}

impl<'a> BlockGraphExport {
    /// Conversion from blockgraph.
    pub fn extract_from(
        block_graph: &'a BlockGraph,
        slot_start: Option<Slot>,
        slot_end: Option<Slot>,
    ) -> Self {
        let mut export = BlockGraphExport {
            genesis_blocks: block_graph.genesis_hashes.clone(),
            active_blocks: BlockHashMap::with_capacity_and_hasher(
                block_graph.block_statuses.len(),
                BuildHHasher::default(),
            ),
            discarded_blocks: BlockHashMap::with_capacity_and_hasher(
                block_graph.block_statuses.len(),
                BuildHHasher::default(),
            ),
            best_parents: block_graph.best_parents.clone(),
            latest_final_blocks_periods: block_graph.latest_final_blocks_periods.clone(),
            gi_head: block_graph.gi_head.clone(),
            max_cliques: block_graph.max_cliques.clone(),
        };

        let filter = |s| {
            if let Some(s_start) = slot_start {
                if s < s_start {
                    return false;
                }
            }
            if let Some(s_end) = slot_end {
                if s >= s_end {
                    return false;
                }
            }
            true
        };

        for (hash, block) in block_graph.block_statuses.iter() {
            match block {
                BlockStatus::Discarded { header, reason, .. } => {
                    if filter(header.content.slot) {
                        export
                            .discarded_blocks
                            .insert(*hash, (reason.clone(), header.clone()));
                    }
                }
                BlockStatus::Active(a_block) => {
                    if filter(a_block.block.header.content.slot) {
                        export.active_blocks.insert(
                            *hash,
                            ExportCompiledBlock {
                                header: a_block.block.header.clone(),
                                children: a_block
                                    .children
                                    .iter()
                                    .map(|thread| thread.keys().copied().collect::<BlockHashSet>())
                                    .collect(),
                                status: if a_block.is_final {
                                    Status::Final
                                } else {
                                    Status::Active
                                },
                            },
                        );
                    }
                }
                _ => continue,
            }
        }

        export
    }
}

#[derive(Debug, Clone)]
pub struct BlockGraphExport {
    /// Genesis blocks.
    pub genesis_blocks: Vec<BlockId>,
    /// Map of active blocks, were blocks are in their exported version.
    pub active_blocks: BlockHashMap<ExportCompiledBlock>,
    /// Finite cache of discarded blocks, in exported version.
    pub discarded_blocks: BlockHashMap<(DiscardReason, BlockHeader)>,
    /// Best parents hashe in each thread.
    pub best_parents: Vec<(BlockId, u64)>,
    /// Latest final period and block hash in each thread.
    pub latest_final_blocks_periods: Vec<(BlockId, u64)>,
    /// Head of the incompatibility graph.
    pub gi_head: BlockHashMap<BlockHashSet>,
    /// List of maximal cliques of compatible blocks.
    pub max_cliques: Vec<Clique>,
}

#[derive(Debug, Clone, Serialize, Deserialize, Default)]
pub struct LedgerDataExport {
    /// Candidate data
    pub candidate_data: LedgerSubset,
    /// Final data
    pub final_data: LedgerSubset,
}

#[derive(Debug, Clone, Serialize, Deserialize)]
pub struct BootstrapableGraph {
    /// Map of active blocks, were blocks are in their exported version.
    pub active_blocks: BlockHashMap<ExportActiveBlock>,
    /// Best parents hashe in each thread.
    pub best_parents: Vec<(BlockId, u64)>,
    /// Latest final period and block hash in each thread.
    pub latest_final_blocks_periods: Vec<(BlockId, u64)>,
    /// Head of the incompatibility graph.
    pub gi_head: BlockHashMap<BlockHashSet>,
    /// List of maximal cliques of compatible blocks.
    pub max_cliques: Vec<Clique>,
    /// Ledger at last final blocks
    pub ledger: LedgerSubset,
}

impl SerializeCompact for BootstrapableGraph {
    fn to_bytes_compact(&self) -> Result<Vec<u8>, models::ModelsError> {
        let mut res: Vec<u8> = Vec::new();
        let (max_bootstrap_blocks, max_bootstrap_cliques) = with_serialization_context(|context| {
            (context.max_bootstrap_blocks, context.max_bootstrap_cliques)
        });

        // active_blocks
        let blocks_count: u32 = self.active_blocks.len().try_into().map_err(|err| {
            ModelsError::SerializeError(format!(
                "too many active blocks in BootstrapableGraph: {}",
                err
            ))
        })?;
        if blocks_count > max_bootstrap_blocks {
            return Err(ModelsError::SerializeError(format!("too many blocks in active_blocks for serialization context in BootstrapableGraph: {}", blocks_count)));
        }
        res.extend(blocks_count.to_varint_bytes());
        for (hash, block) in self.active_blocks.iter() {
            res.extend(&hash.to_bytes());
            res.extend(block.to_bytes_compact()?);
        }

        // best_parents
        for (parent_h, parent_period) in self.best_parents.iter() {
            res.extend(&parent_h.to_bytes());
            res.extend(&parent_period.to_varint_bytes());
        }

        // latest_final_blocks_periods
        for (hash, period) in self.latest_final_blocks_periods.iter() {
            res.extend(&hash.to_bytes());
            res.extend(period.to_varint_bytes());
        }

        // gi_head
        let gi_head_count: u32 = self.gi_head.len().try_into().map_err(|err| {
            ModelsError::SerializeError(format!("too many gi_head in BootstrapableGraph: {}", err))
        })?;
        res.extend(gi_head_count.to_varint_bytes());
        for (gihash, set) in self.gi_head.iter() {
            res.extend(&gihash.to_bytes());
            let set_count: u32 = set.len().try_into().map_err(|err| {
                ModelsError::SerializeError(format!(
                    "too many entry in gi_head set in BootstrapableGraph: {}",
                    err
                ))
            })?;
            res.extend(set_count.to_varint_bytes());
            for hash in set {
                res.extend(&hash.to_bytes());
            }
        }

        // max_cliques
        let max_cliques_count: u32 = self.max_cliques.len().try_into().map_err(|err| {
            ModelsError::SerializeError(format!(
                "too many max_cliques in BootstrapableGraph (format): {}",
                err
            ))
        })?;
        if max_cliques_count > max_bootstrap_cliques {
            return Err(ModelsError::SerializeError(format!(
                "too many max_cliques for serialization context in BootstrapableGraph: {}",
                max_cliques_count
            )));
        }
        res.extend(max_cliques_count.to_varint_bytes());
        for e_clique in self.max_cliques.iter() {
            res.extend(e_clique.to_bytes_compact()?);
        }

        // ledger
        res.extend(self.ledger.to_bytes_compact()?);

        Ok(res)
    }
}

impl DeserializeCompact for BootstrapableGraph {
    fn from_bytes_compact(buffer: &[u8]) -> Result<(Self, usize), models::ModelsError> {
        let mut cursor = 0usize;
        let (max_bootstrap_blocks, parent_count, max_bootstrap_cliques) =
            with_serialization_context(|context| {
                (
                    context.max_bootstrap_blocks,
                    context.parent_count,
                    context.max_bootstrap_cliques,
                )
            });

        // active_blocks
        let (active_blocks_count, delta) = u32::from_varint_bytes(&buffer[cursor..])?;
        if active_blocks_count > max_bootstrap_blocks {
            return Err(ModelsError::DeserializeError(format!("too many blocks in active_blocks for deserialization context in BootstrapableGraph: {}", active_blocks_count)));
        }
        cursor += delta;
        let mut active_blocks = BlockHashMap::with_capacity_and_hasher(
            active_blocks_count as usize,
            BuildHHasher::default(),
        );
        for _ in 0..(active_blocks_count as usize) {
            let hash = BlockId::from_bytes(&array_from_slice(&buffer[cursor..])?)?;
            cursor += BLOCK_ID_SIZE_BYTES;
            let (block, delta) = ExportActiveBlock::from_bytes_compact(&buffer[cursor..])?;
            cursor += delta;
            active_blocks.insert(hash, block);
        }

        // best_parents
        let mut best_parents: Vec<(BlockId, u64)> = Vec::with_capacity(parent_count as usize);
        for _ in 0..parent_count {
            let parent_h = BlockId::from_bytes(&array_from_slice(&buffer[cursor..])?)?;
            cursor += BLOCK_ID_SIZE_BYTES;
            let (parent_period, delta) = u64::from_varint_bytes(&buffer[cursor..])?;
            cursor += delta;
            best_parents.push((parent_h, parent_period));
        }

        // latest_final_blocks_periods
        let mut latest_final_blocks_periods: Vec<(BlockId, u64)> =
            Vec::with_capacity(parent_count as usize);
        for _ in 0..parent_count {
            let hash = BlockId::from_bytes(&array_from_slice(&buffer[cursor..])?)?;
            cursor += BLOCK_ID_SIZE_BYTES;
            let (period, delta) = u64::from_varint_bytes(&buffer[cursor..])?;
            cursor += delta;
            latest_final_blocks_periods.push((hash, period));
        }

        // gi_head
        let (gi_head_count, delta) = u32::from_varint_bytes(&buffer[cursor..])?;
        if gi_head_count > max_bootstrap_blocks {
            return Err(ModelsError::DeserializeError(format!(
                "too many blocks in gi_head for deserialization context in BootstrapableGraph: {}",
                gi_head_count
            )));
        }
        cursor += delta;
        let mut gi_head =
            BlockHashMap::with_capacity_and_hasher(gi_head_count as usize, BuildHHasher::default());
        for _ in 0..(gi_head_count as usize) {
            let gihash = BlockId::from_bytes(&array_from_slice(&buffer[cursor..])?)?;
            cursor += BLOCK_ID_SIZE_BYTES;
            let (set_count, delta) = u32::from_varint_bytes(&buffer[cursor..])?;
            if set_count > max_bootstrap_blocks {
                return Err(ModelsError::DeserializeError(format!("too many blocks in a set in gi_head for deserialization context in BootstrapableGraph: {}", set_count)));
            }
            cursor += delta;
            let mut set =
                BlockHashSet::with_capacity_and_hasher(set_count as usize, BuildHHasher::default());
            for _ in 0..(set_count as usize) {
                let hash = BlockId::from_bytes(&array_from_slice(&buffer[cursor..])?)?;
                cursor += BLOCK_ID_SIZE_BYTES;
                set.insert(hash);
            }
            gi_head.insert(gihash, set);
        }

        // max_cliques
        let (max_cliques_count, delta) = u32::from_varint_bytes(&buffer[cursor..])?;
        if max_cliques_count > max_bootstrap_cliques {
            return Err(ModelsError::DeserializeError(format!(
                "too many for deserialization context in BootstrapableGraph: {}",
                max_cliques_count
            )));
        }
        cursor += delta;
        let mut max_cliques: Vec<Clique> = Vec::with_capacity(max_cliques_count as usize);
        for _ in 0..max_cliques_count {
            let (c, delta) = Clique::from_bytes_compact(&buffer[cursor..])?;
            cursor += delta;
            max_cliques.push(c);
        }

        // ledger
        let (ledger, delta) = LedgerSubset::from_bytes_compact(&buffer[cursor..])?;
        cursor += delta;

        Ok((
            BootstrapableGraph {
                active_blocks,
                best_parents,
                latest_final_blocks_periods,
                gi_head,
                max_cliques,
                ledger,
            },
            cursor,
        ))
    }
}

pub struct BlockGraph {
    /// Consensus related config
    cfg: ConsensusConfig,
    /// Block ids of genesis blocks
    genesis_hashes: Vec<BlockId>,
    /// Used to limit the number of waiting and discarded blocks
    sequence_counter: u64,
    /// Every block we know about
    block_statuses: BlockHashMap<BlockStatus>,
    /// Ids of incomming blocks/headers
    incoming_index: BlockHashSet,
    /// ids of waiting for slot blocks/headers
    waiting_for_slot_index: BlockHashSet,
    /// ids of waiting for dependencies blocks/headers
    waiting_for_dependencies_index: BlockHashSet,
    /// ids of active blocks
    active_index: BlockHashSet,
    /// ids of discarded blocks
    discarded_index: BlockHashSet,
    /// One (block id, period) per thread
    latest_final_blocks_periods: Vec<(BlockId, u64)>,
    /// One (block id, period) per thread TODO not sure I understand the difference with latest_final_blocks_periods
    best_parents: Vec<(BlockId, u64)>,
    /// Incompatibility graph: maps a block id to the block ids it is incompatible with
    /// One entry per Active Block
    gi_head: BlockHashMap<BlockHashSet>,
    /// All the cliques
    max_cliques: Vec<Clique>,
    /// Blocks that need to be propagated
    to_propagate: BlockHashMap<(Block, OperationHashSet, Vec<EndorsementId>)>,
    /// List of block ids we think are attack attempts
    attack_attempts: Vec<BlockId>,
    /// Newly final blocks
    new_final_blocks: BlockHashSet,
    /// Newly stale block mapped to creator and slot
    new_stale_blocks: BlockHashMap<(PublicKey, Slot)>,
    /// ledger
    ledger: Ledger,
}

/// Possible output of a header check
#[derive(Debug)]
enum HeaderCheckOutcome {
    /// it's ok and here are some useful values
    Proceed {
        /// one (parent block id, parent's period) per thread
        parents_hash_period: Vec<(BlockId, u64)>,
        /// blocks that header depends on
        dependencies: BlockHashSet,
        /// blocks that header is incompatible with
        incompatibilities: BlockHashSet,
        /// number of incompatibilities that are inherited from the parents
        inherited_incompatibilities_count: usize,
        /// list of (period, address, did_create) for all block/endorsement creation events
        production_events: Vec<(u64, Address, bool)>,
    },
    /// there is something wrong with that header
    Discard(DiscardReason),
    /// it must wait for its slot to be fully processed
    WaitForSlot,
    /// it must wait for these block ids to be fully processed
    WaitForDependencies(BlockHashSet),
}

/// Possible outcomes of endorsements check
#[derive(Debug)]
enum EndorsementsCheckOutcome {
    /// Everything is ok
    Proceed,
    /// There is something wrong with that endorsement
    Discard(DiscardReason),
    /// It must wait for its slot to be fully processed
    WaitForSlot,
}

/// Possible outcome of block check
#[derive(Debug)]
enum BlockCheckOutcome {
    /// Everything is ok
    Proceed {
        /// one (parent block id, parent's period) per thread
        parents_hash_period: Vec<(BlockId, u64)>,
        /// blocks that block depends on
        dependencies: BlockHashSet,
        /// blocks that block is incompatible with
        incompatibilities: BlockHashSet,
        /// number of incompatibilities that are inherited from the parents
        inherited_incompatibilities_count: usize,
        /// changes caused by that block on the ledger
        block_ledger_changes: LedgerChanges,
        /// changes caused by that block on rolls
        roll_updates: RollUpdates,
        /// list of (period, address, did_create) for all block/endorsement creation events
        production_events: Vec<(u64, Address, bool)>,
    },
    /// There is something wrong with that block
    Discard(DiscardReason),
    /// It must wait for its slot to be fully processed
    WaitForSlot,
    /// it must wait for these block ids to be fully processed
    WaitForDependencies(BlockHashSet),
}

/// Possible outcome of a block's operations check.
#[derive(Debug)]
enum BlockOperationsCheckOutcome {
    /// Everything is ok
    Proceed {
        /// blocks that block depends on
        dependencies: BlockHashSet,
        /// changes caused by that block on the ledger
        block_ledger_changes: LedgerChanges,
        /// changes caused by that block on rolls
        roll_updates: RollUpdates,
    },
    /// There is something wrong with that batch of operation
    Discard(DiscardReason),
    /// it must wait for these block ids to be fully processed
    WaitForDependencies(BlockHashSet),
}

/// Read the initial ledger.
async fn read_genesis_ledger(cfg: &ConsensusConfig) -> Result<Ledger, ConsensusError> {
    // load ledger from file
    let ledger = serde_json::from_str::<LedgerSubset>(
        &tokio::fs::read_to_string(&cfg.initial_ledger_path).await?,
    )?;
    Ledger::new(cfg.clone(), Some(ledger))
}

/// Creates genesis block in given thread.
///
/// # Arguments
/// * cfg: consensus configuration
/// * serialization_context: ref to a SerializationContext instance
/// * thread_number: thread in wich we want a genesis block
fn create_genesis_block(
    cfg: &ConsensusConfig,
    thread_number: u8,
) -> Result<(BlockId, Block), ConsensusError> {
    let private_key = cfg.genesis_key;
    let public_key = derive_public_key(&private_key);
    let (header_hash, header) = BlockHeader::new_signed(
        &private_key,
        BlockHeaderContent {
            creator: public_key,
            slot: Slot::new(0, thread_number),
            parents: Vec::new(),
            operation_merkle_root: Hash::from(&Vec::new()),
            endorsements: Vec::new(),
        },
    )?;

    Ok((
        header_hash,
        Block {
            header,
            operations: Vec::new(),
        },
    ))
}

impl BlockGraph {
    /// Creates a new block_graph.
    ///
    /// # Argument
    /// * cfg : consensus configuration.
    /// * serialization_context: SerializationContext instance
    pub async fn new(
        cfg: ConsensusConfig,
        init: Option<BootstrapableGraph>,
    ) -> Result<Self, ConsensusError> {
        // load genesis blocks

        let mut block_statuses = BlockHashMap::default();
        let mut genesis_block_ids = Vec::with_capacity(cfg.thread_count as usize);
        for thread in 0u8..cfg.thread_count {
            let (block_id, block) = create_genesis_block(&cfg, thread).map_err(|err| {
                ConsensusError::GenesisCreationError(format!("genesis error {}", err))
            })?;
            genesis_block_ids.push(block_id);
            block_statuses.insert(
                block_id,
                BlockStatus::Active(Box::new(ActiveBlock {
                    creator_address: Address::from_public_key(&block.header.content.creator)?,
                    parents: Vec::new(),
                    children: vec![BlockHashMap::default(); cfg.thread_count as usize],
                    dependencies: BlockHashSet::default(),
                    descendants: BlockHashSet::default(),
                    is_final: true,
                    block_ledger_changes: LedgerChanges::default(), // no changes in genesis blocks
                    operation_set: Default::default(),
                    endorsement_ids: Default::default(),
                    addresses_to_operations: AddressHashMap::with_capacity_and_hasher(
                        0,
                        BuildHHasher::default(),
                    ),
                    roll_updates: RollUpdates::default(), // no roll updates in genesis blocks
                    production_events: vec![],
                    block,
                    addresses_to_endorsements: Default::default(),
                })),
            );
        }

        massa_trace!("consensus.block_graph.new", {});
        if let Some(boot_graph) = init {
            // load from boot graph
            let ledger = Ledger::from_export(
                boot_graph.ledger,
                boot_graph
                    .latest_final_blocks_periods
                    .iter()
                    .map(|(_id, period)| *period)
                    .collect(),
                cfg.clone(),
            )?;
            let mut res_graph = BlockGraph {
                cfg,
                sequence_counter: 0,
                genesis_hashes: genesis_block_ids,
                active_index: boot_graph.active_blocks.keys().copied().collect(),
                block_statuses: boot_graph
                    .active_blocks
                    .into_iter()
                    .map(|(b_id, block)| {
                        Ok((b_id, BlockStatus::Active(Box::new(block.try_into()?))))
                    })
                    .collect::<Result<_, ConsensusError>>()?,
                incoming_index: Default::default(),
                waiting_for_slot_index: Default::default(),
                waiting_for_dependencies_index: Default::default(),
                discarded_index: Default::default(),
                latest_final_blocks_periods: boot_graph.latest_final_blocks_periods,
                best_parents: boot_graph.best_parents,
                gi_head: boot_graph.gi_head,
                max_cliques: boot_graph.max_cliques,
                to_propagate: Default::default(),
                attack_attempts: Default::default(),
                ledger,
                new_final_blocks: Default::default(),
                new_stale_blocks: Default::default(),
            };
            // compute block descendants
            let active_blocks_map: BlockHashMap<Vec<BlockId>> = res_graph
                .block_statuses
                .iter()
                .filter_map(|(h, s)| {
                    if let BlockStatus::Active(a) = s {
                        Some((*h, a.parents.iter().map(|(ph, _)| *ph).collect()))
                    } else {
                        None
                    }
                })
                .collect();
            for (b_hash, b_parents) in active_blocks_map.into_iter() {
                let mut ancestors: VecDeque<BlockId> = b_parents.into_iter().collect();
                let mut visited: BlockHashSet = Default::default();
                while let Some(ancestor_h) = ancestors.pop_back() {
                    if !visited.insert(ancestor_h) {
                        continue;
                    }
                    if let Some(BlockStatus::Active(ab)) =
                        res_graph.block_statuses.get_mut(&ancestor_h)
                    {
                        ab.descendants.insert(b_hash);
                        for (ancestor_parent_h, _) in ab.parents.iter() {
                            ancestors.push_front(*ancestor_parent_h);
                        }
                    }
                }
            }
            Ok(res_graph)
        } else {
            let ledger = read_genesis_ledger(&cfg).await?;
            Ok(BlockGraph {
                cfg,
                sequence_counter: 0,
                block_statuses,
                incoming_index: Default::default(),
                waiting_for_slot_index: Default::default(),
                waiting_for_dependencies_index: Default::default(),
                active_index: genesis_block_ids.iter().copied().collect(),
                discarded_index: Default::default(),
                latest_final_blocks_periods: genesis_block_ids.iter().map(|h| (*h, 0)).collect(),
                best_parents: genesis_block_ids.iter().map(|v| (*v, 0)).collect(),
                genesis_hashes: genesis_block_ids,
                gi_head: BlockHashMap::default(),
                max_cliques: vec![Clique {
                    block_ids: BlockHashSet::default(),
                    fitness: 0,
                    is_blockclique: true,
                }],
                to_propagate: Default::default(),
                attack_attempts: Default::default(),
                ledger,
                new_final_blocks: Default::default(),
                new_stale_blocks: Default::default(),
            })
        }
    }

    pub fn export_bootstrap_graph(&self) -> Result<BootstrapableGraph, ConsensusError> {
        let required_active_blocks = self.list_required_active_blocks()?;
        let mut active_blocks: BlockHashMap<ExportActiveBlock> =
            BlockHashMap::with_capacity_and_hasher(
                required_active_blocks.len(),
                BuildHHasher::default(),
            );
        for b_id in required_active_blocks {
            if let Some(BlockStatus::Active(a_block)) = self.block_statuses.get(&b_id) {
                active_blocks.insert(b_id, (&**a_block).into());
            } else {
                return Err(ConsensusError::ContainerInconsistency(format!(
                    "block {} was expected to be active but wasn't on bootstrap graph export",
                    b_id
                )));
            }
        }

        Ok(BootstrapableGraph {
            active_blocks,
            best_parents: self.best_parents.clone(),
            latest_final_blocks_periods: self.latest_final_blocks_periods.clone(),
            gi_head: self.gi_head.clone(),
            max_cliques: self.max_cliques.clone(),
            ledger: LedgerSubset::try_from(&self.ledger)?,
        })
    }

    /// Try to apply an operation in the contexxt of the block
    ///
    /// # Arguments
    /// * state_accu: where the changes are accumulated while we go through the block
    /// * header: the header of the block we are inside
    /// * operation: the operation that we are trying to apply
    /// * pos: proof of stake engine (used for roll related operations)
    pub fn block_state_try_apply_op(
        &self,
        state_accu: &mut BlockStateAccumulator,
        header: &BlockHeader,
        operation: &Operation,
        pos: &mut ProofOfStake,
    ) -> Result<(), ConsensusError> {
        let block_creator_address = Address::from_public_key(&header.content.creator)?;

        // get roll updates
        let op_roll_updates = operation.get_roll_updates()?;
        // get ledger changes (includes fee distribution)
        let op_ledger_changes = operation.get_ledger_changes(
            block_creator_address,
            state_accu.endorsers_addresses.clone(),
            state_accu.same_thread_parent_creator,
            self.cfg.roll_price,
            self.cfg.endorsement_count,
        )?;
        // apply to block state accumulator
        self.block_state_try_apply(
            state_accu,
            header,
            Some(op_ledger_changes),
            Some(op_roll_updates),
            pos,
        )?;

        Ok(())
    }

    /// loads missing block state rolls if available
    ///
    /// # Arguments
    /// * accu: accumulated block changes
    /// * header: block header
    /// * pos: proof of state engine
    /// * involved_addrs: involved addresses
    pub fn block_state_sync_rolls(
        &self,
        accu: &mut BlockStateAccumulator,
        header: &BlockHeader,
        pos: &ProofOfStake,
        involved_addrs: &AddressHashSet,
    ) -> Result<(), ConsensusError> {
        let missing_entries: AddressHashSet = involved_addrs
            .difference(&accu.loaded_roll_addrs)
            .copied()
            .collect();
        if !missing_entries.is_empty() {
            let (roll_counts, cycle_roll_updates) = self.get_roll_data_at_parent(
                header.content.parents[header.content.slot.thread as usize],
                Some(&missing_entries),
                pos,
            )?;
            accu.roll_counts.sync_from(involved_addrs, roll_counts);
            let block_cycle = header.content.slot.get_cycle(self.cfg.periods_per_cycle);
            if block_cycle == accu.same_thread_parent_cycle {
                // if the parent cycle is different, ignore cycle roll updates
                accu.cycle_roll_updates
                    .sync_from(involved_addrs, cycle_roll_updates);
            }
        }
        Ok(())
    }

    /// try to apply ledger/roll changes to a block state accumulator
    /// if it fails, the state should remain undisturbed
    pub fn block_state_try_apply(
        &self,
        accu: &mut BlockStateAccumulator,
        header: &BlockHeader,
        mut opt_ledger_changes: Option<LedgerChanges>,
        opt_roll_updates: Option<RollUpdates>,
        pos: &mut ProofOfStake,
    ) -> Result<(), ConsensusError> {
        // roll changes
        let (
            applied_roll_addrs,
            loaded_roll_addrs,
            sync_roll_counts,
            sync_roll_updates,
            sync_cycle_roll_updates,
        ) = if let Some(ref roll_updates) = opt_roll_updates {
            // list roll-involved addresses
            let involved_addrs: AddressHashSet = roll_updates.get_involved_addresses();

            // get a local copy of the roll_counts and cycle_roll_updates restricted to the involved addresses
            let mut local_roll_counts = accu.roll_counts.clone_subset(&involved_addrs);
            let mut local_cycle_roll_updates =
                accu.cycle_roll_updates.clone_subset(&involved_addrs);

            // load missing entries
            let missing_entries: AddressHashSet = involved_addrs
                .difference(&accu.loaded_roll_addrs)
                .copied()
                .collect();
            if !missing_entries.is_empty() {
                let (roll_counts, cycle_roll_updates) = self.get_roll_data_at_parent(
                    header.content.parents[header.content.slot.thread as usize],
                    Some(&missing_entries),
                    pos,
                )?;
                local_roll_counts.sync_from(&involved_addrs, roll_counts);
                let block_cycle = header.content.slot.get_cycle(self.cfg.periods_per_cycle);
                if block_cycle == accu.same_thread_parent_cycle {
                    // if the parent cycle is different, ignore cycle roll updates
                    local_cycle_roll_updates.sync_from(&involved_addrs, cycle_roll_updates);
                }
            }

            // try to apply updates to the local roll_counts
            local_roll_counts.apply_updates(roll_updates)?;

            // try to apply updates to the local cycle_roll_updates
            let compensations = local_cycle_roll_updates.chain(roll_updates)?;

            // credit cycle roll compensations as ledger changes
            if !compensations.is_empty() {
                if opt_ledger_changes.is_none() {
                    // if no ledger changes, create some
                    opt_ledger_changes = Some(Default::default());
                }
                if let Some(ref mut ledger_changes) = opt_ledger_changes {
                    for (addr, compensation) in compensations {
                        let balance_delta = self
                            .cfg
                            .roll_price
                            .checked_mul_u64(compensation.0)
                            .ok_or_else(|| {
                                ConsensusError::InvalidLedgerChange(
                                    "overflow getting compensated roll credit amount".into(),
                                )
                            })?;
                        ledger_changes.apply(
                            &addr,
                            &LedgerChange {
                                balance_delta,
                                balance_increment: true,
                            },
                        )?;
                    }
                }
            }

            // get a local copy of the block roll updates
            let mut local_roll_updates = accu.roll_updates.clone_subset(&involved_addrs);

            // try to apply updates to the local roll updates
            local_roll_updates.chain(roll_updates)?;

            (
                involved_addrs,
                missing_entries,
                local_roll_counts,
                local_roll_updates,
                local_cycle_roll_updates,
            )
        } else {
            (
                Default::default(),
                Default::default(),
                Default::default(),
                Default::default(),
                Default::default(),
            )
        };

        // ledger changes
        let (
            applied_ledger_addrs,
            applied_thread_ledger_addrs,
            loaded_ledger_addrs,
            sync_thread_ledger_subset,
            sync_ledger_changes,
        ) = if let Some(ref mut ledger_changes) = opt_ledger_changes {
            // list involved addresses
            let involved_addrs = ledger_changes.get_involved_addresses();
            let thread_addrs: AddressHashSet = involved_addrs
                .iter()
                .filter(|addr| addr.get_thread(self.cfg.thread_count) == header.content.slot.thread)
                .copied()
                .collect();

            // get a local copy of the changes involved in the block's thread
            let thread_changes = ledger_changes.clone_subset(&thread_addrs);

            // get a local copy of a block state ledger subset restricted to the involved addresses within the block's thread
            let mut local_ledger_thread_subset =
                accu.ledger_thread_subset.clone_subset(&thread_addrs);

            // load missing addresses into the local thread ledger subset
            let missing_entries: AddressHashSet = thread_addrs
                .difference(&accu.loaded_ledger_addrs)
                .copied()
                .collect();
            if !missing_entries.is_empty() {
                let missing_subset =
                    self.get_ledger_at_parents(&header.content.parents, &missing_entries)?;
                local_ledger_thread_subset.sync_from(&missing_entries, missing_subset);
            }

            // try to apply changes to the local thread ledger subset
            local_ledger_thread_subset.apply_changes(&thread_changes)?;

            // get a local copy of the block's ledger changes for the involved addresses
            let mut local_ledger_changes = accu.ledger_changes.clone_subset(&involved_addrs);

            // try to chain changes to the local ledger changes
            local_ledger_changes.chain(ledger_changes)?;
            (
                involved_addrs,
                thread_addrs,
                missing_entries,
                local_ledger_thread_subset,
                local_ledger_changes,
            )
        } else {
            (
                Default::default(),
                Default::default(),
                Default::default(),
                LedgerSubset::default(),
                Default::default(),
            )
        };

        // sync ledger structures
        if opt_ledger_changes.is_some() {
            accu.loaded_ledger_addrs.extend(loaded_ledger_addrs);
            accu.ledger_thread_subset
                .sync_from(&applied_thread_ledger_addrs, sync_thread_ledger_subset);
            accu.ledger_changes
                .sync_from(&applied_ledger_addrs, sync_ledger_changes);
        }

        // sync roll structures
        if opt_roll_updates.is_some() {
            accu.loaded_roll_addrs.extend(loaded_roll_addrs);
            accu.roll_counts
                .sync_from(&applied_roll_addrs, sync_roll_counts);
            accu.roll_updates
                .sync_from(&applied_roll_addrs, sync_roll_updates);
            accu.cycle_roll_updates
                .sync_from(&applied_roll_addrs, sync_cycle_roll_updates);
        }

        Ok(())
    }

    /// initializes a block state accumulator from a block header
    pub fn block_state_accumulator_init(
        &self,
        header: &BlockHeader,
        pos: &mut ProofOfStake,
    ) -> Result<BlockStateAccumulator, ConsensusError> {
        let block_thread = header.content.slot.thread;
        let block_cycle = header.content.slot.get_cycle(self.cfg.periods_per_cycle);
        let block_creator_address = Address::from_public_key(&header.content.creator)?;

        // get same thread parent cycle
        let same_thread_parent = &self
            .get_active_block(&header.content.parents[block_thread as usize])
            .ok_or(ConsensusError::MissingBlock)?
            .block;

        let same_thread_parent_cycle = same_thread_parent
            .header
            .content
            .slot
            .get_cycle(self.cfg.periods_per_cycle);

        let same_thread_parent_creator =
            Address::from_public_key(&same_thread_parent.header.content.creator)?;

        let endorsers_addresses = header
            .content
            .endorsements
            .iter()
            .map(|ed| Address::from_public_key(&ed.content.sender_public_key))
            .collect::<Result<Vec<_>, _>>()?;

        // init block state accumulator
        let mut accu = BlockStateAccumulator {
            loaded_ledger_addrs: AddressHashSet::default(),
            ledger_thread_subset: Default::default(),
            ledger_changes: Default::default(),
            loaded_roll_addrs: AddressHashSet::default(),
            roll_counts: Default::default(),
            roll_updates: Default::default(),
            cycle_roll_updates: Default::default(),
            same_thread_parent_cycle,
            same_thread_parent_creator,
            endorsers_addresses: endorsers_addresses.clone(),
        };

        // block constant ledger reward
        let mut reward_ledger_changes = LedgerChanges::default();
        reward_ledger_changes.add_reward(
            block_creator_address,
            endorsers_addresses,
            same_thread_parent_creator,
            self.cfg.block_reward,
            self.cfg.endorsement_count,
        )?;

        self.block_state_try_apply(&mut accu, header, Some(reward_ledger_changes), None, pos)?;

        // apply roll lock funds release
        if accu.same_thread_parent_cycle != block_cycle {
            let mut roll_unlock_ledger_changes = LedgerChanges::default();

            // credit addresses that sold a roll after a lock cycle
            // (step 5.1 in consensus/pos.md)
            for (addr, amount) in pos.get_roll_sell_credit(block_cycle, block_thread)? {
                roll_unlock_ledger_changes.apply(
                    &addr,
                    &LedgerChange {
                        balance_delta: amount,
                        balance_increment: true,
                    },
                )?;
            }

            // apply to block state
            self.block_state_try_apply(
                &mut accu,
                header,
                Some(roll_unlock_ledger_changes),
                None,
                pos,
            )?;
        }

        // apply roll deactivation
        // (step 5.2 in pos.md)
        if accu.same_thread_parent_cycle != block_cycle {
            let mut roll_updates = RollUpdates::default();

            // get addresses for which to deactivate rolls
            let deactivate_addrs = pos.get_roll_deactivations(block_cycle, block_thread)?;

            // load missing address info (because we need to read roll counts)
            self.block_state_sync_rolls(&mut accu, header, pos, &deactivate_addrs)?;

            // accumulate roll updates
            for addr in deactivate_addrs {
                let roll_count = accu.roll_counts.0.get(&addr).unwrap_or(&0);
                roll_updates.apply(
                    &addr,
                    &RollUpdate {
                        roll_purchases: 0,
                        roll_sales: *roll_count,
                    },
                )?;
            }

            // apply changes to block state
            self.block_state_try_apply(&mut accu, header, None, Some(roll_updates), pos)?;
        }

        Ok(accu)
    }

    /// Gets lastest final blocks (hash, period) for each thread.
    pub fn get_latest_final_blocks_periods(&self) -> &Vec<(BlockId, u64)> {
        &self.latest_final_blocks_periods
    }

    /// Gets best parents.
    pub fn get_best_parents(&self) -> &Vec<(BlockId, u64)> {
        &self.best_parents
    }

    /// Gets the list of cliques.
    pub fn get_cliques(&self) -> Vec<Clique> {
        self.max_cliques.clone()
    }

    /// Returns the list of block IDs created by a given address, and their finality statuses
    pub fn get_block_ids_by_creator(&self, address: &Address) -> BlockHashMap<Status> {
        // iterate on active (final and non-final) blocks
        self.active_index
            .iter()
            .filter_map(|block_id| match self.block_statuses.get(block_id) {
                Some(BlockStatus::Active(active_block)) => {
                    if active_block.creator_address == *address {
                        Some((
                            *block_id,
                            if active_block.is_final {
                                Status::Final
                            } else {
                                Status::Active
                            },
                        ))
                    } else {
                        None
                    }
                }
                _ => None,
            })
            .collect()
    }

    /// for algo see pos.md
    /// if addrs_opt is Some(addrs), restrict to addrs. If None, return all addresses.
    /// returns (roll_counts, cycle_roll_updates)
    pub fn get_roll_data_at_parent(
        &self,
        block_id: BlockId,
        addrs_opt: Option<&AddressHashSet>,
        pos: &ProofOfStake,
    ) -> Result<(RollCounts, RollUpdates), ConsensusError> {
        // get target block and its cycle/thread
        let (target_cycle, target_thread) = match self.block_statuses.get(&block_id) {
            Some(BlockStatus::Active(a_block)) => (
                a_block
                    .block
                    .header
                    .content
                    .slot
                    .get_cycle(self.cfg.periods_per_cycle),
                a_block.block.header.content.slot.thread,
            ),
            _ => {
                return Err(ConsensusError::ContainerInconsistency(format!(
                    "block missing or non-active: {}",
                    block_id
                )));
            }
        };

        // stack back to latest final slot
        // (step 1 in pos.md)
        let mut stack = Vec::new();
        let mut cur_block_id = block_id;
        let final_cycle;
        loop {
            // get block
            let cur_a_block = match self.block_statuses.get(&cur_block_id) {
                Some(BlockStatus::Active(a_block)) => a_block,
                _ => {
                    return Err(ConsensusError::ContainerInconsistency(format!(
                        "block missing or non-active: {}",
                        cur_block_id
                    )));
                }
            };
            if cur_a_block.is_final {
                // filters out genesis and final blocks
                // (step 1.1 in pos.md)
                final_cycle = cur_a_block
                    .block
                    .header
                    .content
                    .slot
                    .get_cycle(self.cfg.periods_per_cycle);
                break;
            }
            // (step 1.2 in pos.md)
            stack.push(cur_block_id);
            cur_block_id = cur_a_block.parents[target_thread as usize].0;
        }

        // get latest final PoS state for addresses
        // (step 2 a,d 3 in pos.md)
        let (mut cur_rolls, mut cur_cycle_roll_updates) = {
            // (step 2 in pos.md)
            let cycle_state = pos
                .get_final_roll_data(final_cycle, target_thread)
                .ok_or_else(|| {
                    ConsensusError::ContainerInconsistency(format!(
                        "final PoS cycle not available: {}",
                        final_cycle
                    ))
                })?;
            // (step 3 in pos.md)
            let cur_cycle_roll_updates = if final_cycle == target_cycle {
                if let Some(addrs) = addrs_opt {
                    cycle_state.cycle_updates.clone_subset(addrs)
                } else {
                    cycle_state.cycle_updates.clone()
                }
            } else {
                RollUpdates::default()
            };
            let cur_rolls = if let Some(addrs) = addrs_opt {
                cycle_state.roll_count.clone_subset(addrs)
            } else {
                cycle_state.roll_count.clone()
            };
            (cur_rolls, cur_cycle_roll_updates)
        };

        // unstack blocks and apply their roll changes
        // (step 4 in pos.md)
        while let Some(cur_block_id) = stack.pop() {
            // get block and apply its roll updates to cur_rolls and cur_cycle_roll_updates if in the same cycle as the target block
            match self.block_statuses.get(&cur_block_id) {
                Some(BlockStatus::Active(a_block)) => {
                    let applied_updates = if let Some(addrs) = addrs_opt {
                        a_block.roll_updates.clone_subset(addrs)
                    } else {
                        a_block.roll_updates.clone()
                    };
                    // (step 4.1 in pos.md)
                    cur_rolls.apply_updates(&applied_updates)?;
                    // (step 4.2 in pos.md)
                    if a_block
                        .block
                        .header
                        .content
                        .slot
                        .get_cycle(self.cfg.periods_per_cycle)
                        == target_cycle
                    {
                        // if the block is in the target cycle, accumulate the roll updates
                        // applies compensations but ignores their amount
                        cur_cycle_roll_updates.chain(&applied_updates)?;
                    }
                }
                _ => {
                    return Err(ConsensusError::ContainerInconsistency(format!(
                        "block missing or non-active: {}",
                        cur_block_id
                    )));
                }
            };
        }

        // (step 5 in pos.md)
        Ok((cur_rolls, cur_cycle_roll_updates))
    }

    /// gets Ledger data export for given Addressses
    pub fn get_ledger_data_export(
        &self,
        addresses: &AddressHashSet,
    ) -> Result<LedgerDataExport, ConsensusError> {
        let best_parents = self.get_best_parents();
        Ok(LedgerDataExport {
            candidate_data: self.get_ledger_at_parents(
                &best_parents
                    .iter()
                    .map(|(b, _p)| *b)
                    .collect::<Vec<BlockId>>(),
                addresses,
            )?,
            final_data: self.ledger.get_final_ledger_subset(addresses)?,
        })
    }

    pub fn get_operations_involving_address(
        &self,
        address: &Address,
    ) -> Result<OperationHashMap<OperationSearchResult>, ConsensusError> {
        let mut res: OperationHashMap<OperationSearchResult> = Default::default();
        'outer: for b_id in self.active_index.iter() {
            if let Some(BlockStatus::Active(active_block)) = self.block_statuses.get(b_id) {
                if let Some(ops) = active_block.addresses_to_operations.get(address) {
                    for op in ops.iter() {
                        let (idx, _) = active_block.operation_set.get(op).ok_or_else(|| {
                            ConsensusError::ContainerInconsistency(format!(
                                "op {} should be here",
                                op
                            ))
                        })?;
                        let search = OperationSearchResult {
                            op: active_block.block.operations[*idx].clone(),
                            in_pool: false,
                            in_blocks: vec![(
                                active_block.block.header.compute_block_id()?,
                                (*idx, active_block.is_final),
                            )]
                            .into_iter()
                            .collect(),
                            status: OperationSearchResultStatus::InBlock(
                                OperationSearchResultBlockStatus::Active,
                            ),
                        };
                        if let Some(old_search) = res.get_mut(op) {
                            old_search.extend(&search);
                        } else {
                            res.insert(*op, search);
                        }
                        if res.len() >= self.cfg.max_item_return_count {
                            break 'outer;
                        }
                    }
                }
            }
        }
        Ok(res)
    }

    /// Gets whole compiled block corresponding to given hash, if it is active.
    ///
    /// # Argument
    /// * block_id : block ID
    pub fn get_active_block(&self, block_id: &BlockId) -> Option<&ActiveBlock> {
        BlockGraph::get_full_active_block(&self.block_statuses, *block_id)
    }

    pub fn get_export_block_status(&self, block_id: &BlockId) -> Option<ExportBlockStatus> {
        self.block_statuses
            .get(block_id)
            .map(|block_status| block_status.into())
    }

    /// Retrieves operations from operation Ids
    pub fn get_operations(
        &self,
        operation_ids: &OperationHashSet,
    ) -> OperationHashMap<OperationSearchResult> {
        let mut res: OperationHashMap<OperationSearchResult> = Default::default();
        // for each active block
        for block_id in self.active_index.iter() {
            if let Some(BlockStatus::Active(active_block)) = self.block_statuses.get(block_id) {
                // check the intersection with the wanted operation ids, and update/insert into results
                operation_ids
                    .iter()
                    .filter_map(|op_id| {
                        active_block
                            .operation_set
                            .get(op_id)
                            .map(|(idx, _)| (op_id, idx, &active_block.block.operations[*idx]))
                    })
                    .for_each(|(op_id, idx, op)| {
                        let search_new = OperationSearchResult {
                            op: op.clone(),
                            in_pool: false,
                            in_blocks: vec![(*block_id, (*idx, active_block.is_final))]
                                .into_iter()
                                .collect(),
                            status: OperationSearchResultStatus::InBlock(
                                OperationSearchResultBlockStatus::Active,
                            ),
                        };
                        res.entry(*op_id)
                            .and_modify(|search_old| search_old.extend(&search_new))
                            .or_insert(search_new);
                    });
            }
        }
        res
    }

    /// signal new slot
    pub fn slot_tick(
        &mut self,
        pos: &mut ProofOfStake,
        current_slot: Option<Slot>,
    ) -> Result<(), ConsensusError> {
        // list all elements for which the time has come
        let to_process: BTreeSet<(Slot, BlockId)> = self
            .waiting_for_slot_index
            .iter()
            .filter_map(|b_id| match self.block_statuses.get(b_id) {
                Some(BlockStatus::WaitingForSlot(header_or_block)) => {
                    let slot = header_or_block.get_slot();
                    if Some(slot) <= current_slot {
                        Some((slot, *b_id))
                    } else {
                        None
                    }
                }
                _ => None,
            })
            .collect();

        massa_trace!("consensus.block_graph.slot_tick", {});
        // process those elements
        self.rec_process(to_process, pos, current_slot)?;

        Ok(())
    }

    /// A new header has come !
    ///
    /// Checks performed:
    /// - Ignore genesis blocks.
    /// - See `process`.
    pub fn incoming_header(
        &mut self,
        block_id: BlockId,
        header: BlockHeader,
        pos: &mut ProofOfStake,
        current_slot: Option<Slot>,
    ) -> Result<(), ConsensusError> {
        // ignore genesis blocks
        if self.genesis_hashes.contains(&block_id) {
            return Ok(());
        }

        debug!(
            "received header {} for slot {}",
            block_id, header.content.slot
        );
        massa_trace!("consensus.block_graph.incoming_header", {"block_id": block_id, "header": header});
        let mut to_ack: BTreeSet<(Slot, BlockId)> = BTreeSet::new();
        match self.block_statuses.entry(block_id) {
            // if absent => add as Incoming, call rec_ack on it
            hash_map::Entry::Vacant(vac) => {
                to_ack.insert((header.content.slot, block_id));
                vac.insert(BlockStatus::Incoming(HeaderOrBlock::Header(header)));
                self.incoming_index.insert(block_id);
            }
            hash_map::Entry::Occupied(mut occ) => match occ.get_mut() {
                BlockStatus::Discarded {
                    sequence_number, ..
                } => {
                    // promote if discarded
                    *sequence_number = BlockGraph::new_sequence_number(&mut self.sequence_counter);
                }
                BlockStatus::WaitingForDependencies { .. } => {
                    // promote in dependencies
                    self.promote_dep_tree(block_id)?;
                }
                _ => {}
            },
        }

        // process
        self.rec_process(to_ack, pos, current_slot)?;

        Ok(())
    }

    /// A new block has come
    ///
    /// Checks performed:
    /// - Ignore genesis blocks.
    /// - See `process`.
    pub fn incoming_block(
        &mut self,
        block_id: BlockId,
        block: Block,
        operation_set: OperationHashMap<(usize, u64)>,
        endorsement_ids: EndorsementHashMap<u32>,
        pos: &mut ProofOfStake,
        current_slot: Option<Slot>,
    ) -> Result<(), ConsensusError> {
        // ignore genesis blocks
        if self.genesis_hashes.contains(&block_id) {
            return Ok(());
        }
        debug!(
            "received block {} for slot {}",
            block_id, block.header.content.slot
        );
        massa_trace!("consensus.block_graph.incoming_block", {"block_id": block_id, "block": block});
        let mut to_ack: BTreeSet<(Slot, BlockId)> = BTreeSet::new();
        match self.block_statuses.entry(block_id) {
            // if absent => add as Incoming, call rec_ack on it
            hash_map::Entry::Vacant(vac) => {
                to_ack.insert((block.header.content.slot, block_id));
                vac.insert(BlockStatus::Incoming(HeaderOrBlock::Block(
                    block,
                    operation_set,
                    endorsement_ids,
                )));
                self.incoming_index.insert(block_id);
            }
            hash_map::Entry::Occupied(mut occ) => match occ.get_mut() {
                BlockStatus::Discarded {
                    sequence_number, ..
                } => {
                    // promote if discarded
                    *sequence_number = BlockGraph::new_sequence_number(&mut self.sequence_counter);
                }
                BlockStatus::WaitingForSlot(header_or_block) => {
                    // promote to full block
                    *header_or_block = HeaderOrBlock::Block(block, operation_set, endorsement_ids);
                }
                BlockStatus::WaitingForDependencies {
                    header_or_block,
                    unsatisfied_dependencies,
                    ..
                } => {
                    // promote to full block and satisfy self-dependency
                    if unsatisfied_dependencies.remove(&block_id) {
                        // a dependency was satisfied: process
                        to_ack.insert((block.header.content.slot, block_id));
                    }
                    *header_or_block = HeaderOrBlock::Block(block, operation_set, endorsement_ids);
                    // promote in dependencies
                    self.promote_dep_tree(block_id)?;
                }
                _ => return Ok(()),
            },
        }

        // process
        self.rec_process(to_ack, pos, current_slot)?;

        Ok(())
    }

    fn new_sequence_number(sequence_counter: &mut u64) -> u64 {
        let res = *sequence_counter;
        *sequence_counter += 1;
        res
    }

    /// acknowledge a set of items recursively
    fn rec_process(
        &mut self,
        mut to_ack: BTreeSet<(Slot, BlockId)>,
        pos: &mut ProofOfStake,
        current_slot: Option<Slot>,
    ) -> Result<(), ConsensusError> {
        // order processing by (slot, hash)
        while let Some((_slot, hash)) = to_ack.pop_first() {
            to_ack.extend(self.process(hash, pos, current_slot)?)
        }
        Ok(())
    }

    /// ack a single item, return a set of items to re-ack
    ///
    /// Checks performed:
    /// - See `check_header` for checks on incoming headers.
    /// - See `check_block` for checks on incoming blocks.
    fn process(
        &mut self,
        block_id: BlockId,
        pos: &mut ProofOfStake,
        current_slot: Option<Slot>,
    ) -> Result<BTreeSet<(Slot, BlockId)>, ConsensusError> {
        // list items to reprocess
        let mut reprocess = BTreeSet::new();

        massa_trace!("consensus.block_graph.process", { "block_id": block_id });
        // control all the waiting states and try to get a valid block
        let (
            valid_block,
            valid_block_parents_hash_period,
            valid_block_deps,
            valid_block_incomp,
            valid_block_inherited_incomp_count,
            valid_block_changes,
            valid_block_operation_set,
            valid_block_endorsement_ids,
            valid_block_roll_updates,
            valid_block_production_events,
        ) = match self.block_statuses.get(&block_id) {
            None => return Ok(BTreeSet::new()), // disappeared before being processed: do nothing

            // discarded: do nothing
            Some(BlockStatus::Discarded { .. }) => {
                massa_trace!("consensus.block_graph.process.discarded", {
                    "block_id": block_id
                });
                return Ok(BTreeSet::new());
            }

            // already active: do nothing
            Some(BlockStatus::Active(_)) => {
                massa_trace!("consensus.block_graph.process.active", {
                    "block_id": block_id
                });
                return Ok(BTreeSet::new());
            }

            // incoming header
            Some(BlockStatus::Incoming(HeaderOrBlock::Header(_))) => {
                massa_trace!("consensus.block_graph.process.incoming_header", {
                    "block_id": block_id
                });
                // remove header
                let header = if let Some(BlockStatus::Incoming(HeaderOrBlock::Header(header))) =
                    self.block_statuses.remove(&block_id)
                {
                    self.incoming_index.remove(&block_id);
                    header
                } else {
                    return Err(ConsensusError::ContainerInconsistency(format!(
                        "inconsistency inside block statuses removing incoming header {}",
                        block_id
                    )));
                };
                match self.check_header(&block_id, &header, pos, current_slot)? {
                    HeaderCheckOutcome::Proceed { .. } => {
                        // set as waiting dependencies
                        let mut dependencies = BlockHashSet::default();
                        dependencies.insert(block_id); // add self as unsatisfied
                        self.block_statuses.insert(
                            block_id,
                            BlockStatus::WaitingForDependencies {
                                header_or_block: HeaderOrBlock::Header(header),
                                unsatisfied_dependencies: dependencies,
                                sequence_number: BlockGraph::new_sequence_number(
                                    &mut self.sequence_counter,
                                ),
                            },
                        );
                        self.waiting_for_dependencies_index.insert(block_id);
                        self.promote_dep_tree(block_id)?;

                        massa_trace!(
                            "consensus.block_graph.process.incoming_header.waiting_for_self",
                            { "block_id": block_id }
                        );
                        return Ok(BTreeSet::new());
                    }
                    HeaderCheckOutcome::WaitForDependencies(mut dependencies) => {
                        // set as waiting dependencies
                        dependencies.insert(block_id); // add self as unsatisfied
                        massa_trace!("consensus.block_graph.process.incoming_header.waiting_for_dependencies", {"block_id": block_id, "dependencies": dependencies});

                        self.block_statuses.insert(
                            block_id,
                            BlockStatus::WaitingForDependencies {
                                header_or_block: HeaderOrBlock::Header(header),
                                unsatisfied_dependencies: dependencies,
                                sequence_number: BlockGraph::new_sequence_number(
                                    &mut self.sequence_counter,
                                ),
                            },
                        );
                        self.waiting_for_dependencies_index.insert(block_id);
                        self.promote_dep_tree(block_id)?;

                        return Ok(BTreeSet::new());
                    }
                    HeaderCheckOutcome::WaitForSlot => {
                        // make it wait for slot
                        self.block_statuses.insert(
                            block_id,
                            BlockStatus::WaitingForSlot(HeaderOrBlock::Header(header)),
                        );
                        self.waiting_for_slot_index.insert(block_id);

                        massa_trace!(
                            "consensus.block_graph.process.incoming_header.waiting_for_slot",
                            { "block_id": block_id }
                        );
                        return Ok(BTreeSet::new());
                    }
                    HeaderCheckOutcome::Discard(reason) => {
                        self.maybe_note_attack_attempt(&reason, &block_id);
                        massa_trace!("consensus.block_graph.process.incoming_header.discarded", {"block_id": block_id, "reason": reason});
                        // count stales
                        if reason == DiscardReason::Stale {
                            self.new_stale_blocks
                                .insert(block_id, (header.content.creator, header.content.slot));
                        }
                        // discard
                        self.block_statuses.insert(
                            block_id,
                            BlockStatus::Discarded {
                                header,
                                reason,
                                sequence_number: BlockGraph::new_sequence_number(
                                    &mut self.sequence_counter,
                                ),
                            },
                        );
                        self.discarded_index.insert(block_id);

                        return Ok(BTreeSet::new());
                    }
                }
            }

            // incoming block
            Some(BlockStatus::Incoming(HeaderOrBlock::Block(..))) => {
                massa_trace!("consensus.block_graph.process.incoming_block", {
                    "block_id": block_id
                });
                let (block, operation_set, endorsement_ids) = if let Some(BlockStatus::Incoming(
                    HeaderOrBlock::Block(block, operation_set, endorsement_ids),
                )) =
                    self.block_statuses.remove(&block_id)
                {
                    self.incoming_index.remove(&block_id);
                    (block, operation_set, endorsement_ids)
                } else {
                    return Err(ConsensusError::ContainerInconsistency(format!(
                        "inconsistency inside block statuses removing incoming block {}",
                        block_id
                    )));
                };
                match self.check_block(&block_id, &block, &operation_set, pos, current_slot)? {
                    BlockCheckOutcome::Proceed {
                        parents_hash_period,
                        dependencies,
                        incompatibilities,
                        inherited_incompatibilities_count,
                        block_ledger_changes,
                        roll_updates,
                        production_events,
                    } => {
                        // block is valid: remove it from Incoming and return it
                        massa_trace!("consensus.block_graph.process.incoming_block.valid", {
                            "block_id": block_id
                        });
                        (
                            block,
                            parents_hash_period,
                            dependencies,
                            incompatibilities,
                            inherited_incompatibilities_count,
                            block_ledger_changes,
                            operation_set,
                            endorsement_ids,
                            roll_updates,
                            production_events,
                        )
                    }
                    BlockCheckOutcome::WaitForDependencies(dependencies) => {
                        // set as waiting dependencies
                        self.block_statuses.insert(
                            block_id,
                            BlockStatus::WaitingForDependencies {
                                header_or_block: HeaderOrBlock::Block(
                                    block,
                                    operation_set,
                                    endorsement_ids,
                                ),
                                unsatisfied_dependencies: dependencies,
                                sequence_number: BlockGraph::new_sequence_number(
                                    &mut self.sequence_counter,
                                ),
                            },
                        );
                        self.waiting_for_dependencies_index.insert(block_id);
                        self.promote_dep_tree(block_id)?;
                        massa_trace!(
                            "consensus.block_graph.process.incoming_block.waiting_for_dependencies",
                            { "block_id": block_id }
                        );
                        return Ok(BTreeSet::new());
                    }
                    BlockCheckOutcome::WaitForSlot => {
                        // set as waiting for slot
                        self.block_statuses.insert(
                            block_id,
                            BlockStatus::WaitingForSlot(HeaderOrBlock::Block(
                                block,
                                operation_set,
                                endorsement_ids,
                            )),
                        );
                        self.waiting_for_slot_index.insert(block_id);

                        massa_trace!(
                            "consensus.block_graph.process.incoming_block.waiting_for_slot",
                            { "block_id": block_id }
                        );
                        return Ok(BTreeSet::new());
                    }
                    BlockCheckOutcome::Discard(reason) => {
                        self.maybe_note_attack_attempt(&reason, &block_id);
                        massa_trace!("consensus.block_graph.process.incoming_block.discarded", {"block_id": block_id, "reason": reason});
                        // count stales
                        if reason == DiscardReason::Stale {
                            self.new_stale_blocks.insert(
                                block_id,
                                (block.header.content.creator, block.header.content.slot),
                            );
                        }
                        // add to discard
                        self.block_statuses.insert(
                            block_id,
                            BlockStatus::Discarded {
                                header: block.header,
                                reason,
                                sequence_number: BlockGraph::new_sequence_number(
                                    &mut self.sequence_counter,
                                ),
                            },
                        );
                        self.discarded_index.insert(block_id);

                        return Ok(BTreeSet::new());
                    }
                }
            }

            Some(BlockStatus::WaitingForSlot(header_or_block)) => {
                massa_trace!("consensus.block_graph.process.waiting_for_slot", {
                    "block_id": block_id
                });
                let slot = header_or_block.get_slot();
                if Some(slot) > current_slot {
                    massa_trace!(
                        "consensus.block_graph.process.waiting_for_slot.in_the_future",
                        { "block_id": block_id }
                    );
                    // in the future: ignore
                    return Ok(BTreeSet::new());
                }
                // send back as incoming and ask for reprocess
                if let Some(BlockStatus::WaitingForSlot(header_or_block)) =
                    self.block_statuses.remove(&block_id)
                {
                    self.waiting_for_slot_index.remove(&block_id);
                    self.block_statuses
                        .insert(block_id, BlockStatus::Incoming(header_or_block));
                    self.incoming_index.insert(block_id);
                    reprocess.insert((slot, block_id));
                    massa_trace!(
                        "consensus.block_graph.process.waiting_for_slot.reprocess",
                        { "block_id": block_id }
                    );
                    return Ok(reprocess);
                } else {
                    return Err(ConsensusError::ContainerInconsistency(format!("inconsistency inside block statuses removing waiting for slot block or header {}", block_id)));
                };
            }

            Some(BlockStatus::WaitingForDependencies {
                unsatisfied_dependencies,
                ..
            }) => {
                massa_trace!("consensus.block_graph.process.waiting_for_dependencies", {
                    "block_id": block_id
                });
                if !unsatisfied_dependencies.is_empty() {
                    // still has unsatisfied dependencies: ignore
                    return Ok(BTreeSet::new());
                }
                // send back as incoming and ask for reprocess
                if let Some(BlockStatus::WaitingForDependencies {
                    header_or_block, ..
                }) = self.block_statuses.remove(&block_id)
                {
                    self.waiting_for_dependencies_index.remove(&block_id);
                    reprocess.insert((header_or_block.get_slot(), block_id));
                    self.block_statuses
                        .insert(block_id, BlockStatus::Incoming(header_or_block));
                    self.incoming_index.insert(block_id);
                    massa_trace!(
                        "consensus.block_graph.process.waiting_for_dependencies.reprocess",
                        { "block_id": block_id }
                    );
                    return Ok(reprocess);
                } else {
                    return Err(ConsensusError::ContainerInconsistency(format!("inconsistency inside block statuses removing waiting for slot header or block {}", block_id)));
                }
            }
        };

        let valid_block_addresses_to_operations =
            valid_block.involved_addresses(&valid_block_operation_set)?;
        let valid_block_addresses_to_endorsements =
            valid_block.addresses_to_endorsements(&valid_block_endorsement_ids)?;

        // add block to graph
        self.add_block_to_graph(
            block_id,
            valid_block_parents_hash_period,
            valid_block,
            valid_block_deps,
            valid_block_incomp,
            valid_block_inherited_incomp_count,
            valid_block_changes,
            valid_block_operation_set,
            valid_block_endorsement_ids,
            valid_block_addresses_to_operations,
            valid_block_addresses_to_endorsements,
            valid_block_roll_updates,
            valid_block_production_events,
        )?;

        // if the block was added, update linked dependencies and mark satisfied ones for recheck
        if let Some(BlockStatus::Active(active)) = self.block_statuses.get(&block_id) {
            massa_trace!("consensus.block_graph.process.is_active", {
                "block_id": block_id
            });
            self.to_propagate.insert(
                block_id,
                (
                    active.block.clone(),
                    active.operation_set.keys().copied().collect(),
                    active.endorsement_ids.keys().copied().collect(),
                ),
            );
            for itm_block_id in self.waiting_for_dependencies_index.iter() {
                if let Some(BlockStatus::WaitingForDependencies {
                    header_or_block,
                    unsatisfied_dependencies,
                    ..
                }) = self.block_statuses.get_mut(itm_block_id)
                {
                    if unsatisfied_dependencies.remove(&block_id) {
                        // a dependency was satisfied: retry
                        reprocess.insert((header_or_block.get_slot(), *itm_block_id));
                    }
                }
            }
        }

        Ok(reprocess)
    }

    /// Note an attack attempt if the discard reason indicates one.
    fn maybe_note_attack_attempt(&mut self, reason: &DiscardReason, hash: &BlockId) {
        massa_trace!("consensus.block_graph.maybe_note_attack_attempt", {"hash": hash, "reason": reason});
        // If invalid, note the attack attempt.
        if let DiscardReason::Invalid(reason) = reason {
            info!(
                "consensus.block_graph.maybe_note_attack_attempt DiscardReason::Invalid:{}",
                reason
            );
            self.attack_attempts.push(*hash);
        }
    }

    /// Gets whole ActiveBlock corresponding to given block_id
    ///
    /// # Argument
    /// * block_id : block ID
    fn get_full_active_block(
        block_statuses: &BlockHashMap<BlockStatus>,
        block_id: BlockId,
    ) -> Option<&ActiveBlock> {
        match block_statuses.get(&block_id) {
            Some(BlockStatus::Active(active_block)) => Some(active_block),
            _ => None,
        }
    }

    /// Gets a block and all its descendants
    ///
    /// # Argument
    /// * hash : hash of the given block
    fn get_active_block_and_descendants(
        &self,
        block_id: &BlockId,
    ) -> Result<BlockHashSet, ConsensusError> {
        let mut to_visit = vec![*block_id];
        let mut result = BlockHashSet::default();
        while let Some(visit_h) = to_visit.pop() {
            if !result.insert(visit_h) {
                continue; // already visited
            }
            BlockGraph::get_full_active_block(&self.block_statuses, visit_h)
                .ok_or_else(|| ConsensusError::ContainerInconsistency(format!("inconsistency inside block statuses iterating through descendants of {} - missing {}", block_id, visit_h)))?
                .children
                .iter()
                .for_each(|thread_children| to_visit.extend(thread_children.keys()));
        }
        Ok(result)
    }

    /// Process an incoming header.
    ///
    /// Checks performed:
    /// - Number of parents matches thread count.
    /// - Slot above 0.
    /// - Valid thread.
    /// - Check that the block is older than the latest final one in thread.
    /// - Check that the block slot is not too much into the future,
    ///   as determined by the config `future_block_processing_max_periods`.
    /// - Check if it was the creator's turn to create this block.
    /// - TODO: check for double staking.
    /// - Check parents are present.
    /// - Check the topological consistency of the parents.
    /// - Check endorsements.
    /// - Check thread incompatibility test.
    /// - Check grandpa incompatibility test.
    /// - Check if the block is incompatible with a parent.
    /// - Check if the block is incompatible with a final block.
    fn check_header(
        &self,
        block_id: &BlockId,
        header: &BlockHeader,
        pos: &mut ProofOfStake,
        current_slot: Option<Slot>,
    ) -> Result<HeaderCheckOutcome, ConsensusError> {
        massa_trace!("consensus.block_graph.check_header", {
            "block_id": block_id
        });
        let mut parents: Vec<(BlockId, u64)> = Vec::with_capacity(self.cfg.thread_count as usize);
        let mut deps = BlockHashSet::default();
        let mut incomp = BlockHashSet::default();
        let mut missing_deps = BlockHashSet::default();
        let creator_addr = Address::from_public_key(&header.content.creator)?;

        // basic structural checks
        if header.content.parents.len() != (self.cfg.thread_count as usize)
            || header.content.slot.period == 0
            || header.content.slot.thread >= self.cfg.thread_count
        {
            return Ok(HeaderCheckOutcome::Discard(DiscardReason::Invalid(
                "Basic structural header checks failed".to_string(),
            )));
        }

        // check that is older than the latest final block in that thread
        // Note: this excludes genesis blocks
        if header.content.slot.period
            <= self.latest_final_blocks_periods[header.content.slot.thread as usize].1
        {
            return Ok(HeaderCheckOutcome::Discard(DiscardReason::Stale));
        }

        // check if block slot is too much in the future
        if let Some(cur_slot) = current_slot {
            if header.content.slot.period
                > cur_slot
                    .period
                    .saturating_add(self.cfg.future_block_processing_max_periods)
            {
                return Ok(HeaderCheckOutcome::WaitForSlot);
            }
        }

        // check if it was the creator's turn to create this block
        // (step 1 in consensus/pos.md)
        // note: do this AFTER TooMuchInTheFuture checks
        //       to avoid doing too many draws to check blocks in the distant future
        let slot_draw_address = match pos.draw_block_producer(header.content.slot) {
            Ok(draws) => draws,
            Err(ConsensusError::PosCycleUnavailable(_)) => {
                // slot is not available yet
                return Ok(HeaderCheckOutcome::WaitForSlot);
            }
            Err(err) => return Err(err),
        };
        if creator_addr != slot_draw_address {
            // it was not the creator's turn to create a block for this slot
            return Ok(HeaderCheckOutcome::Discard(DiscardReason::Invalid(
                format!("Bad creator turn for the slot:{}", header.content.slot),
            )));
        }

        // check if block is in the future: queue it
        // note: do it after testing signature + draw to prevent queue flooding/DoS
        // note: Some(x) > None
        if Some(header.content.slot) > current_slot {
            return Ok(HeaderCheckOutcome::WaitForSlot);
        }

        // Note: here we will check if we already have a block for that slot
        // and if someone double staked, they will be denounced

        // list parents and ensure they are present
        let parent_set: BlockHashSet = header.content.parents.iter().copied().collect();
        deps.extend(&parent_set);
        for parent_thread in 0u8..self.cfg.thread_count {
            let parent_hash = header.content.parents[parent_thread as usize];
            match self.block_statuses.get(&parent_hash) {
                Some(BlockStatus::Discarded { reason, .. }) => {
                    // parent is discarded
                    return Ok(HeaderCheckOutcome::Discard(match reason {
                        DiscardReason::Invalid(invalid_reason) => DiscardReason::Invalid(format!(
                            "discarded because a parent was discarded for the following reason: {}",
                            invalid_reason
                        )),
                        r => r.clone(),
                    }));
                }
                Some(BlockStatus::Active(parent)) => {
                    // parent is active

                    // check that the parent is from an earlier slot in the right thread
                    if parent.block.header.content.slot.thread != parent_thread
                        || parent.block.header.content.slot >= header.content.slot
                    {
                        return Ok(HeaderCheckOutcome::Discard(DiscardReason::Invalid(
                            format!(
                                "Bad parent {} in thread:{} or slot:{} for {}.",
                                parent_hash,
                                parent_thread,
                                parent.block.header.content.slot,
                                header.content.slot
                            ),
                        )));
                    }

                    // inherit parent incompatibilities
                    // and ensure parents are mutually compatible
                    if let Some(p_incomp) = self.gi_head.get(&parent_hash) {
                        if !p_incomp.is_disjoint(&parent_set) {
                            return Ok(HeaderCheckOutcome::Discard(DiscardReason::Invalid(
                                "Parent not mutually compatible".to_string(),
                            )));
                        }
                        incomp.extend(p_incomp);
                    }

                    parents.push((parent_hash, parent.block.header.content.slot.period));
                }
                _ => {
                    // parent is missing or queued
                    if self.genesis_hashes.contains(&parent_hash) {
                        // forbid depending on discarded genesis block
                        return Ok(HeaderCheckOutcome::Discard(DiscardReason::Stale));
                    }
                    missing_deps.insert(parent_hash);
                }
            }
        }
        if !missing_deps.is_empty() {
            return Ok(HeaderCheckOutcome::WaitForDependencies(missing_deps));
        }
        let inherited_incomp_count = incomp.len();

        // check the topological consistency of the parents
        {
            let mut gp_max_slots = vec![0u64; self.cfg.thread_count as usize];
            for parent_i in 0..self.cfg.thread_count {
                let (parent_h, parent_period) = parents[parent_i as usize];
                let parent = self.get_active_block(&parent_h).ok_or_else(|| {
                    ConsensusError::ContainerInconsistency(format!(
                        "inconsistency inside block statuses searching parent {} of block {}",
                        parent_h, block_id
                    ))
                })?;
                if parent_period < gp_max_slots[parent_i as usize] {
                    // a parent is earlier than a block known by another parent in that thread
                    return Ok(HeaderCheckOutcome::Discard(DiscardReason::Invalid(
                        "a parent is earlier than a block known by another parent in that thread"
                            .to_string(),
                    )));
                }
                gp_max_slots[parent_i as usize] = parent_period;
                if parent_period == 0 {
                    // genesis
                    continue;
                }
                for gp_i in 0..self.cfg.thread_count {
                    if gp_i == parent_i {
                        continue;
                    }
                    let gp_h = parent.parents[gp_i as usize].0;
                    deps.insert(gp_h);
                    match self.block_statuses.get(&gp_h) {
                        // this grandpa is discarded
                        Some(BlockStatus::Discarded { reason, .. }) => {
                            return Ok(HeaderCheckOutcome::Discard(reason.clone()));
                        }
                        // this grandpa is active
                        Some(BlockStatus::Active(gp)) => {
                            if gp.block.header.content.slot.period > gp_max_slots[gp_i as usize] {
                                if gp_i < parent_i {
                                    return Ok(HeaderCheckOutcome::Discard(
                                        DiscardReason::Invalid(
                                            "grandpa error: gp_i < parent_i".to_string(),
                                        ),
                                    ));
                                }
                                gp_max_slots[gp_i as usize] = gp.block.header.content.slot.period;
                            }
                        }
                        // this grandpa is missing or queued
                        _ => {
                            if self.genesis_hashes.contains(&gp_h) {
                                // forbid depending on discarded genesis block
                                return Ok(HeaderCheckOutcome::Discard(DiscardReason::Stale));
                            }
                            missing_deps.insert(gp_h);
                        }
                    }
                }
            }
        }
        if !missing_deps.is_empty() {
            return Ok(HeaderCheckOutcome::WaitForDependencies(missing_deps));
        }

        // get parent in own thread
        let parent_in_own_thread = BlockGraph::get_full_active_block(
            &self.block_statuses,
            parents[header.content.slot.thread as usize].0,
        )
        .ok_or_else(|| {
            ConsensusError::ContainerInconsistency(format!(
                "inconsistency inside block statuses searching parent {} in own thread of block {}",
                parents[header.content.slot.thread as usize].0, block_id
            ))
        })?;

        // check endorsements
        match self.check_endorsements(header, pos, parent_in_own_thread)? {
            EndorsementsCheckOutcome::Proceed => {}
            EndorsementsCheckOutcome::Discard(reason) => {
                return Ok(HeaderCheckOutcome::Discard(reason))
            }
            EndorsementsCheckOutcome::WaitForSlot => return Ok(HeaderCheckOutcome::WaitForSlot),
        }

        // thread incompatibility test
        parent_in_own_thread.children[header.content.slot.thread as usize]
            .keys()
            .filter(|&sibling_h| sibling_h != block_id)
            .try_for_each(|&sibling_h| {
                incomp.extend(self.get_active_block_and_descendants(&sibling_h)?);
                Result::<(), ConsensusError>::Ok(())
            })?;

        // grandpa incompatibility test
        for tau in (0u8..self.cfg.thread_count).filter(|&t| t != header.content.slot.thread) {
            // for each parent in a different thread tau
            // traverse parent's descendants in tau
            let mut to_explore = vec![(0usize, header.content.parents[tau as usize])];
            while let Some((cur_gen, cur_h)) = to_explore.pop() {
                let cur_b = BlockGraph::get_full_active_block(&self.block_statuses, cur_h)
                    .ok_or_else(|| ConsensusError::ContainerInconsistency(format!("inconsistency inside block statuses searching {} while checking grandpa incompatibility of block {}",cur_h,  block_id)))?;

                // traverse but do not check up to generation 1
                if cur_gen <= 1 {
                    to_explore.extend(
                        cur_b.children[tau as usize]
                            .keys()
                            .map(|&c_h| (cur_gen + 1, c_h)),
                    );
                    continue;
                }

                // check if the parent in tauB has a strictly lower period number than B's parent in tauB
                // note: cur_b cannot be genesis at gen > 1
                if BlockGraph::get_full_active_block(
                    &self.block_statuses,
                    cur_b.block.header.content.parents[header.content.slot.thread as usize],
                )
                .ok_or_else(||
                    ConsensusError::ContainerInconsistency(
                        format!("inconsistency inside block statuses searching {} check if the parent in tauB has a strictly lower period number than B's parent in tauB while checking grandpa incompatibility of block {}",
                        cur_b.block.header.content.parents[header.content.slot.thread as usize],
                        block_id)
                    ))?
                .block
                .header
                .content
                .slot
                .period
                    < parent_in_own_thread.block.header.content.slot.period
                {
                    // GPI detected
                    incomp.extend(self.get_active_block_and_descendants(&cur_h)?);
                } // otherwise, cur_b and its descendants cannot be GPI with the block: don't traverse
            }
        }

        // check if the block is incompatible with a parent
        if !incomp.is_disjoint(&parents.iter().map(|(h, _p)| *h).collect()) {
            return Ok(HeaderCheckOutcome::Discard(DiscardReason::Invalid(
                "Block incompatible with a parent".to_string(),
            )));
        }

        // check if the block is incompatible with a final block
        if !incomp.is_disjoint(
            &self
                .active_index
                .iter()
                .filter_map(|h| {
                    if let Some(BlockStatus::Active(a)) = self.block_statuses.get(h) {
                        if a.is_final {
                            return Some(*h);
                        }
                    }
                    None
                })
                .collect(),
        ) {
            return Ok(HeaderCheckOutcome::Discard(DiscardReason::Stale));
        }
        massa_trace!("consensus.block_graph.check_header.ok", {
            "block_id": block_id
        });

        // list production events
        let mut production_events = vec![(header.content.slot.period, creator_addr, true)];
        for miss_period in
            (parents[header.content.slot.thread as usize].1 + 1)..header.content.slot.period
        {
            let miss_slot = Slot::new(miss_period, header.content.slot.thread);
            let slot_draw_address = match pos.draw_block_producer(miss_slot) {
                Ok(draws) => draws,
                Err(ConsensusError::PosCycleUnavailable(_)) => {
                    // slot is not available yet
                    return Ok(HeaderCheckOutcome::WaitForSlot);
                }
                Err(err) => return Err(err),
            };
            production_events.push((miss_period, slot_draw_address, false));
        }

        Ok(HeaderCheckOutcome::Proceed {
            parents_hash_period: parents,
            dependencies: deps,
            incompatibilities: incomp,
            inherited_incompatibilities_count: inherited_incomp_count,
            production_events,
        })
    }

    /// check endorsements:
    /// * endorser was selected for that (slot, index)
    /// * endorsed slot is parent_in_own_thread slot
    fn check_endorsements(
        &self,
        header: &BlockHeader,
        pos: &mut ProofOfStake,
        parent_in_own_thread: &ActiveBlock,
    ) -> Result<EndorsementsCheckOutcome, ConsensusError> {
        // check endorsements
        let endorsement_draws =
            match pos.draw_endorsement_producers(parent_in_own_thread.block.header.content.slot) {
                Ok(draws) => draws,
                Err(ConsensusError::PosCycleUnavailable(_)) => {
                    // slot is not available yet
                    return Ok(EndorsementsCheckOutcome::WaitForSlot);
                }
                Err(err) => return Err(err),
            };
        for endorsement in header.content.endorsements.iter() {
            // check that the draw is correct
            if Address::from_public_key(&endorsement.content.sender_public_key)?
                != endorsement_draws[endorsement.content.index as usize]
            {
                return Ok(EndorsementsCheckOutcome::Discard(DiscardReason::Invalid(
                    format!(
                        "endorser draw mismatch for header in slot: {}",
                        header.content.slot
                    ),
                )));
            }
            // check that the endorsement slot matches the endorsed block
            if endorsement.content.slot != parent_in_own_thread.block.header.content.slot {
                return Ok(EndorsementsCheckOutcome::Discard(DiscardReason::Invalid(
                    format!("endorsement targets a block with wrong slot. Block's parent: {}, endorsement: {}",
                            parent_in_own_thread.block.header.content.slot, endorsement.content.slot),
                )));
            }

            // note that the following aspects are checked in protocol
            // * signature
            // * intra block endorsement reuse
            // * intra block index reuse
            // * slot in the same thread as block's slot
            // * slot is before the block's slot
            // * the endorsed block is the parent in the same thread
        }

        Ok(EndorsementsCheckOutcome::Proceed)
    }

    /// Process and incoming block.
    ///
    /// Checks performed:
    /// - See `check_header`.
    /// - See `check_operations`.
    fn check_block(
        &self,
        block_id: &BlockId,
        block: &Block,
        operation_set: &OperationHashMap<(usize, u64)>,
        pos: &mut ProofOfStake,
        current_slot: Option<Slot>,
    ) -> Result<BlockCheckOutcome, ConsensusError> {
        massa_trace!("consensus.block_graph.check_block", {
            "block_id": block_id
        });
        let mut deps;
        let incomp;
        let parents;
        let inherited_incomp_count;
        let production_evts;

        // check header
        match self.check_header(block_id, &block.header, pos, current_slot)? {
            HeaderCheckOutcome::Proceed {
                parents_hash_period,
                dependencies,
                incompatibilities,
                inherited_incompatibilities_count,
                production_events,
            } => {
                // block_changes can be ignored as it is empty, (maybe add an error if not)
                parents = parents_hash_period;
                deps = dependencies;
                incomp = incompatibilities;
                inherited_incomp_count = inherited_incompatibilities_count;
                production_evts = production_events;
            }
            HeaderCheckOutcome::Discard(reason) => return Ok(BlockCheckOutcome::Discard(reason)),
            HeaderCheckOutcome::WaitForDependencies(deps) => {
                return Ok(BlockCheckOutcome::WaitForDependencies(deps))
            }
            HeaderCheckOutcome::WaitForSlot => return Ok(BlockCheckOutcome::WaitForSlot),
        }

        // check operations
        let (operations_deps, block_ledger_changes, roll_updates) =
            match self.check_operations(block, operation_set, pos)? {
                BlockOperationsCheckOutcome::Proceed {
                    dependencies,
                    block_ledger_changes,
                    roll_updates,
                } => (dependencies, block_ledger_changes, roll_updates),
                BlockOperationsCheckOutcome::Discard(reason) => {
                    println!("Discarding ops: {:?}", reason);
                    return Ok(BlockCheckOutcome::Discard(reason));
                }
                BlockOperationsCheckOutcome::WaitForDependencies(deps) => {
                    return Ok(BlockCheckOutcome::WaitForDependencies(deps))
                }
            };
        deps.extend(operations_deps);

        massa_trace!("consensus.block_graph.check_block.ok", {
            "block_id": block_id
        });

        Ok(BlockCheckOutcome::Proceed {
            parents_hash_period: parents,
            dependencies: deps,
            incompatibilities: incomp,
            inherited_incompatibilities_count: inherited_incomp_count,
            block_ledger_changes,
            roll_updates,
            production_events: production_evts,
        })
    }

    /// Check if operations are consistent.
    ///
    /// Returns changes done by that block to the ledger (one hashmap per thread) and rolls
    /// consensus/pos.md#block-reception-process
    ///
    /// Checks performed:
    /// - Check that ops were not reused in previous blocks.
    fn check_operations(
        &self,
        block_to_check: &Block,
        operation_set: &OperationHashMap<(usize, u64)>,
        pos: &mut ProofOfStake,
    ) -> Result<BlockOperationsCheckOutcome, ConsensusError> {
        // check that ops are not reused in previous blocks. Note that in-block reuse was checked in protocol.
        let mut dependencies: BlockHashSet = BlockHashSet::default();
        for operation in block_to_check.operations.iter() {
            // get thread
            let op_thread = match Address::from_public_key(&operation.content.sender_public_key) {
                Ok(addr) => addr.get_thread(self.cfg.thread_count),
                Err(err) => {
                    warn!(
                        "block graph check_operations error, bad operation sender_public_key address :{}",
                        err
                    );
                    return Ok(BlockOperationsCheckOutcome::Discard(
                        DiscardReason::Invalid(format!(
                            "bad operation sender_public_key address :{}",
                            err
                        )),
                    ));
                }
            };

            let op_start_validity_period = *operation
                .get_validity_range(self.cfg.operation_validity_periods)
                .start();

            let mut current_block_id = block_to_check.header.content.parents[op_thread as usize]; // non-genesis => has parents
            loop {
                // get block to process.
                let current_block = match self.block_statuses.get(&current_block_id) {
                    Some(block) => match block {
                        BlockStatus::Active(block) => block,
                        _ => return Err(ConsensusError::ContainerInconsistency(format!("block {} is not active but is an ancestor of a potentially active block", current_block_id))),
                    },
                    None => {
                        let mut missing_deps = BlockHashSet::with_capacity_and_hasher(1, BuildHHasher::default());
                        missing_deps.insert(current_block_id);
                        return Ok(BlockOperationsCheckOutcome::WaitForDependencies(missing_deps));
                    }
                };

                // stop at op validity start
                if current_block.block.header.content.slot.period < op_start_validity_period {
                    break; // next op.
                }

                // check if present
                if current_block
                    .operation_set
                    .keys()
                    .any(|k| operation_set.contains_key(k))
                {
                    error!("block graph check_operations error, block operation already integrated in another block");
                    return Ok(BlockOperationsCheckOutcome::Discard(
                        DiscardReason::Invalid(
                            "Block operation already integrated in another block".to_string(),
                        ),
                    ));
                }
                dependencies.insert(current_block_id);

                if current_block.parents.is_empty() {
                    // genesis block found
                    break;
                }

                current_block_id = current_block.parents[op_thread as usize].0;
            }
        }

        // initialize block state accumulator
        let mut state_accu = match self.block_state_accumulator_init(&block_to_check.header, pos) {
            Ok(accu) => accu,
            Err(err) => {
                warn!(
                    "block graph check_operations error, could not init block state accumulator: {}",
                    err
                );
                return Ok(BlockOperationsCheckOutcome::Discard(
                    DiscardReason::Invalid(format!("block graph check_operations error, could not init block state accumulator: {}", err)),
                ));
            }
        };

        // all operations
        // (including step 6 in consensus/pos.md)
        for operation in block_to_check.operations.iter() {
            match self.block_state_try_apply_op(
                &mut state_accu,
                &block_to_check.header,
                operation,
                pos,
            ) {
                Ok(_) => (),
                Err(err) => {
                    warn!(
                        "block graph check_operations error, operation apply to state: {}",
                        err
                    );
                    return Ok(BlockOperationsCheckOutcome::Discard(
                        DiscardReason::Invalid(format!(
                            "block graph check_operations error, operation apply to state: {}",
                            err
                        )),
                    ));
                }
            };
        }

        Ok(BlockOperationsCheckOutcome::Proceed {
            dependencies,
            block_ledger_changes: state_accu.ledger_changes,
            roll_updates: state_accu.roll_updates,
        })
    }

    pub fn get_genesis_block_ids(&self) -> &Vec<BlockId> {
        &self.genesis_hashes
    }

    /// Compute ledger subset after given parents for given addresses
    pub fn get_ledger_at_parents(
        &self,
        parents: &[BlockId],
        query_addrs: &AddressHashSet,
    ) -> Result<LedgerSubset, ConsensusError> {
        // check that all addresses belong to threads with parents later or equal to the latest_final_block of that thread
        let involved_threads: HashSet<u8> = query_addrs
            .iter()
            .map(|addr| addr.get_thread(self.cfg.thread_count))
            .collect();
        for thread in involved_threads.into_iter() {
            match self.block_statuses.get(&parents[thread as usize]) {
                Some(BlockStatus::Active(b)) => {
                    if b.block.header.content.slot.period
                        < self.latest_final_blocks_periods[thread as usize].1
                    {
                        return Err(ConsensusError::ContainerInconsistency(format!(
                            "asking for operations in thread {}, for which the given parent is older than the latest final block of that thread",
                            thread
                        )));
                    }
                }
                _ => {
                    return Err(ConsensusError::ContainerInconsistency(format!(
                        "parent block missing or in non-active state: {}",
                        parents[thread as usize]
                    )));
                }
            }
        }

        // compute backtrack ending slots for each thread
        let mut stop_periods =
            vec![vec![0u64; self.cfg.thread_count as usize]; self.cfg.thread_count as usize];
        for target_thread in 0u8..self.cfg.thread_count {
            let (target_last_final_id, target_last_final_period) =
                self.latest_final_blocks_periods[target_thread as usize];
            match self.block_statuses.get(&target_last_final_id) {
                Some(BlockStatus::Active(b)) => {
                    if !b.parents.is_empty() {
                        stop_periods[target_thread as usize] =
                            b.parents.iter().map(|(_id, period)| period + 1).collect();
                    }
                }
                _ => {
                    return Err(ConsensusError::ContainerInconsistency(format!(
                        "last final block missing or in non-active state: {}",
                        target_last_final_id
                    )));
                }
            }
            stop_periods[target_thread as usize][target_thread as usize] =
                target_last_final_period + 1;
        }

        // backtrack blocks starting from parents
        let mut ancestry = BlockHashSet::default();
        let mut to_scan: Vec<BlockId> = parents.to_vec();
        let mut accumulated_changes = LedgerChanges::default();
        while let Some(scan_b_id) = to_scan.pop() {
            // insert into ancestry, ignore if already scanned
            if !ancestry.insert(scan_b_id) {
                continue;
            }

            // get block, quit if not found or not active
            let scan_b = match self.block_statuses.get(&scan_b_id) {
                Some(BlockStatus::Active(b)) => b,
                _ => {
                    return Err(ConsensusError::ContainerInconsistency(format!(
                        "missing or not active block during ancestry traversal: {}",
                        scan_b_id
                    )));
                }
            };

            // accumulate ledger changes
            // Warning 1: this uses ledger change commutativity and associativity, may not work with smart contracts
            // Warning 2: we assume that overflows cannot happen here (they won't be deterministic)
            let mut explore_parents = false;
            for thread in 0u8..self.cfg.thread_count {
                if scan_b.block.header.content.slot.period
                    < stop_periods[thread as usize]
                        [scan_b.block.header.content.slot.thread as usize]
                {
                    continue;
                }
                explore_parents = true;

                for (addr, change) in scan_b.block_ledger_changes.0.iter() {
                    if query_addrs.contains(addr)
                        && addr.get_thread(self.cfg.thread_count) == thread
                    {
                        accumulated_changes.apply(addr, change)?;
                    }
                }
            }

            // if this ancestor is still useful for the ledger of some thread, explore its parents
            if explore_parents {
                to_scan.extend(scan_b.parents.iter().map(|(id, _period)| id));
            }
        }

        // get final ledger and apply changes to it
        let mut res_ledger = self.ledger.get_final_ledger_subset(query_addrs)?;
        res_ledger.apply_changes(&accumulated_changes)?;

        Ok(res_ledger)
    }

    /// Computes max cliques of compatible blocks
    fn compute_max_cliques(&self) -> Vec<BlockHashSet> {
        let mut max_cliques: Vec<BlockHashSet> = Vec::new();

        // algorithm adapted from IK_GPX as summarized in:
        //   Cazals et al., "A note on the problem of reporting maximal cliques"
        //   Theoretical Computer Science, 2008
        //   https://doi.org/10.1016/j.tcs.2008.05.010

        // stack: r, p, x
        let mut stack: Vec<(BlockHashSet, BlockHashSet, BlockHashSet)> = vec![(
            BlockHashSet::default(),
            self.gi_head.keys().cloned().collect(),
            BlockHashSet::default(),
        )];
        while let Some((r, mut p, mut x)) = stack.pop() {
            if p.is_empty() && x.is_empty() {
                max_cliques.push(r);
                continue;
            }
            // choose the pivot vertex following the GPX scheme:
            // u_p = node from (p \/ x) that maximizes the cardinality of (P \ Neighbors(u_p, GI))
            let &u_p = p
                .union(&x)
                .max_by_key(|&u| {
                    p.difference(&(&self.gi_head[u] | &vec![*u].into_iter().collect()))
                        .count()
                })
                .unwrap(); // p was checked to be non-empty before

            // iterate over u_set = (p /\ Neighbors(u_p, GI))
            let u_set: BlockHashSet =
                &p & &(&self.gi_head[&u_p] | &vec![u_p].into_iter().collect());
            for u_i in u_set.into_iter() {
                p.remove(&u_i);
                let u_i_set: BlockHashSet = vec![u_i].into_iter().collect();
                let comp_n_u_i: BlockHashSet = &self.gi_head[&u_i] | &u_i_set;
                stack.push((&r | &u_i_set, &p - &comp_n_u_i, &x - &comp_n_u_i));
                x.insert(u_i);
            }
        }
        if max_cliques.is_empty() {
            // make sure at least one clique remains
            max_cliques = vec![BlockHashSet::default()];
        }
        max_cliques
    }

    #[allow(clippy::too_many_arguments)]
    fn add_block_to_graph(
        &mut self,
        add_block_id: BlockId,
        parents_hash_period: Vec<(BlockId, u64)>,
        add_block: Block,
        deps: BlockHashSet,
        incomp: BlockHashSet,
        inherited_incomp_count: usize,
        block_ledger_changes: LedgerChanges,
        operation_set: OperationHashMap<(usize, u64)>,
        endorsement_ids: EndorsementHashMap<u32>,
        addresses_to_operations: AddressHashMap<OperationHashSet>,
        addresses_to_endorsements: AddressHashMap<EndorsementHashSet>,
        roll_updates: RollUpdates,
        production_events: Vec<(u64, Address, bool)>,
    ) -> Result<(), ConsensusError> {
        massa_trace!("consensus.block_graph.add_block_to_graph", {
            "block_id": add_block_id
        });
        // add block to status structure
        self.block_statuses.insert(
            add_block_id,
            BlockStatus::Active(Box::new(ActiveBlock {
                creator_address: Address::from_public_key(&add_block.header.content.creator)?,
                parents: parents_hash_period.clone(),
                dependencies: deps,
                descendants: BlockHashSet::default(),
                block: add_block.clone(),
                children: vec![Default::default(); self.cfg.thread_count as usize],
                is_final: false,
                block_ledger_changes,
                operation_set,
                endorsement_ids,
                addresses_to_operations,
                roll_updates,
                production_events,
                addresses_to_endorsements,
            })),
        );
        self.active_index.insert(add_block_id);

        // add as child to parents
        for (parent_h, _parent_period) in parents_hash_period.iter() {
            if let Some(BlockStatus::Active(a_parent)) = self.block_statuses.get_mut(parent_h) {
                a_parent.children[add_block.header.content.slot.thread as usize]
                    .insert(add_block_id, add_block.header.content.slot.period);
            } else {
                return Err(ConsensusError::ContainerInconsistency(format!(
                    "inconsistency inside block statuses adding child {} of block {}",
                    add_block_id, parent_h
                )));
            }
        }

        // add as descendant to ancestors. Note: descendants are never removed.
        {
            let mut ancestors: VecDeque<BlockId> =
                parents_hash_period.iter().map(|(h, _)| *h).collect();
            let mut visited = BlockHashSet::default();
            while let Some(ancestor_h) = ancestors.pop_back() {
                if !visited.insert(ancestor_h) {
                    continue;
                }
                if let Some(BlockStatus::Active(ab)) = self.block_statuses.get_mut(&ancestor_h) {
                    ab.descendants.insert(add_block_id);
                    for (ancestor_parent_h, _) in ab.parents.iter() {
                        ancestors.push_front(*ancestor_parent_h);
                    }
                }
            }
        }

        // add incompatibilities to gi_head
        massa_trace!(
            "consensus.block_graph.add_block_to_graph.add_incompatibilities",
            {}
        );
        for incomp_h in incomp.iter() {
            self.gi_head
                .get_mut(incomp_h)
                .ok_or(ConsensusError::MissingBlock)?
                .insert(add_block_id);
        }
        self.gi_head.insert(add_block_id, incomp.clone());

        // max cliques update
        massa_trace!(
            "consensus.block_graph.add_block_to_graph.max_cliques_update",
            {}
        );
        if incomp.len() == inherited_incomp_count {
            // clique optimization routine:
            //   the block only has incompatibilities inherited from its parents
            //   therefore it is not forking and can simply be added to the cliques it is compatible with
            self.max_cliques
                .iter_mut()
                .filter(|c| incomp.is_disjoint(&c.block_ids))
                .for_each(|c| {
                    c.block_ids.insert(add_block_id);
                });
        } else {
            // fully recompute max cliques
            massa_trace!(
                "consensus.block_graph.add_block_to_graph.clique_full_computing",
                { "hash": add_block_id }
            );
            let before = self.max_cliques.len();
            self.max_cliques = self
                .compute_max_cliques()
                .into_iter()
                .map(|c| Clique {
                    block_ids: c,
                    fitness: 0,
                    is_blockclique: false,
                })
                .collect();
            let after = self.max_cliques.len();
            if before != after {
                massa_trace!(
                    "consensus.block_graph.add_block_to_graph.clique_full_computing more than one clique",
                    { "cliques": self.max_cliques, "gi_head": self.gi_head }
                );
                // gi_head
                debug!(
                    "clique number went from {} to {} after adding {}",
                    before, after, add_block_id
                );
            }
        }

        // compute clique fitnesses and find blockclique
        massa_trace!("consensus.block_graph.add_block_to_graph.compute_clique_fitnesses_and_find_blockclique", {});
        // note: clique_fitnesses is pair (fitness, -hash_sum) where the second parameter is negative for sorting
        {
            let mut blockclique_i = 0usize;
            let mut max_clique_fitness = (0u64, num::BigInt::default());
            for (clique_i, clique) in self.max_cliques.iter_mut().enumerate() {
                clique.fitness = 0;
                clique.is_blockclique = false;
                let mut sum_hash = num::BigInt::default();
                for block_h in clique.block_ids.iter() {
                    clique.fitness = clique.fitness
                        .checked_add(
                            BlockGraph::get_full_active_block(&self.block_statuses, *block_h)
                                .ok_or_else(|| ConsensusError::ContainerInconsistency(format!("inconsistency inside block statuses computing fitness while adding {} - missing {}", add_block_id, block_h)))?
                                .fitness(),
                        )
                        .ok_or(ConsensusError::FitnessOverflow)?;
                    sum_hash -=
                        num::BigInt::from_bytes_be(num::bigint::Sign::Plus, &block_h.to_bytes());
                }
                let cur_fit = (clique.fitness, sum_hash);
                if cur_fit > max_clique_fitness {
                    blockclique_i = clique_i;
                    max_clique_fitness = cur_fit;
                }
            }
            self.max_cliques[blockclique_i].is_blockclique = true;
        }

        // update best parents
        massa_trace!(
            "consensus.block_graph.add_block_to_graph.update_best_parents",
            {}
        );
        {
            let blockclique_i = self
                .max_cliques
                .iter()
                .position(|c| c.is_blockclique)
                .unwrap_or_default();
            let blockclique = &self.max_cliques[blockclique_i];
            let mut parents_updated = 0u8;
            for block_h in blockclique.block_ids.iter() {
                let block_a = BlockGraph::get_full_active_block(&self.block_statuses, *block_h)
                    .ok_or_else(|| ConsensusError::ContainerInconsistency(format!("inconsistency inside block statuses updating best parents while adding {} - missing {}", add_block_id, block_h)))?;
                if blockclique.block_ids.is_disjoint(
                    &block_a.children[block_a.block.header.content.slot.thread as usize]
                        .keys()
                        .copied()
                        .collect(),
                ) {
                    self.best_parents[block_a.block.header.content.slot.thread as usize] =
                        (*block_h, block_a.block.header.content.slot.period);
                    parents_updated += 1;
                    if parents_updated == self.cfg.thread_count {
                        break;
                    }
                }
            }
        }

        // list stale blocks
        massa_trace!(
            "consensus.block_graph.add_block_to_graph.list_stale_blocks",
            {}
        );
        let stale_blocks = {
            let blockclique_i = self
                .max_cliques
                .iter()
                .position(|c| c.is_blockclique)
                .unwrap_or_default();
            let fitness_threshold = self.max_cliques[blockclique_i]
                .fitness
                .saturating_sub(self.cfg.delta_f0);
            // iterate from largest to smallest to minimize reallocations
            let mut indices: Vec<usize> = (0..self.max_cliques.len()).collect();
            indices
                .sort_unstable_by_key(|&i| std::cmp::Reverse(self.max_cliques[i].block_ids.len()));
            let mut high_set = BlockHashSet::default();
            let mut low_set = BlockHashSet::default();
            for clique_i in indices.into_iter() {
                if self.max_cliques[clique_i].fitness >= fitness_threshold {
                    high_set.extend(&self.max_cliques[clique_i].block_ids);
                } else {
                    low_set.extend(&self.max_cliques[clique_i].block_ids);
                }
            }
            self.max_cliques.retain(|c| c.fitness >= fitness_threshold);
            &low_set - &high_set
        };
        // mark stale blocks
        massa_trace!(
            "consensus.block_graph.add_block_to_graph.mark_stale_blocks",
            {}
        );
        for stale_block_hash in stale_blocks.into_iter() {
            if let Some(BlockStatus::Active(active_block)) =
                self.block_statuses.remove(&stale_block_hash)
            {
                self.active_index.remove(&stale_block_hash);
                if active_block.is_final {
                    return Err(ConsensusError::ContainerInconsistency(format!("inconsistency inside block statuses removing stale blocks adding {} - block {} was already final", add_block_id, stale_block_hash)));
                }

                // remove from gi_head
                if let Some(other_incomps) = self.gi_head.remove(&stale_block_hash) {
                    for other_incomp in other_incomps.into_iter() {
                        if let Some(other_incomp_lst) = self.gi_head.get_mut(&other_incomp) {
                            other_incomp_lst.remove(&stale_block_hash);
                        }
                    }
                }

                // remove from cliques
                let stale_block_fitness = active_block.fitness();
                self.max_cliques.iter_mut().for_each(|c| {
                    if c.block_ids.remove(&stale_block_hash) {
                        c.fitness -= stale_block_fitness;
                    }
                });
                self.max_cliques.retain(|c| !c.block_ids.is_empty()); // remove empty cliques
                if self.max_cliques.is_empty() {
                    // make sure at least one clique remains
                    self.max_cliques = vec![Clique {
                        block_ids: BlockHashSet::default(),
                        fitness: 0,
                        is_blockclique: true,
                    }];
                }

                // remove from parent's children
                for (parent_h, _parent_period) in active_block.parents.iter() {
                    if let Some(BlockStatus::Active(active_block)) =
                        self.block_statuses.get_mut(parent_h)
                    {
                        active_block.children
                            [active_block.block.header.content.slot.thread as usize]
                            .remove(&stale_block_hash);
                    }
                }

                massa_trace!("consensus.block_graph.add_block_to_graph.stale", {
                    "hash": stale_block_hash
                });
                // mark as stale
                self.new_stale_blocks.insert(
                    stale_block_hash,
                    (
                        active_block.block.header.content.creator,
                        active_block.block.header.content.slot,
                    ),
                );
                self.block_statuses.insert(
                    stale_block_hash,
                    BlockStatus::Discarded {
                        header: active_block.block.header,
                        reason: DiscardReason::Stale,
                        sequence_number: BlockGraph::new_sequence_number(
                            &mut self.sequence_counter,
                        ),
                    },
                );
                self.discarded_index.insert(stale_block_hash);
            } else {
                return Err(ConsensusError::ContainerInconsistency(format!("inconsistency inside block statuses removing stale blocks adding {} - block {} is missing", add_block_id, stale_block_hash)));
            }
        }

        // list final blocks
        massa_trace!(
            "consensus.block_graph.add_block_to_graph.list_final_blocks",
            {}
        );
        let final_blocks = {
            // short-circuiting intersection of cliques from smallest to largest
            let mut indices: Vec<usize> = (0..self.max_cliques.len()).collect();
            indices.sort_unstable_by_key(|&i| self.max_cliques[i].block_ids.len());
            let mut final_candidates = self.max_cliques[indices[0]].block_ids.clone();
            for i in 1..indices.len() {
                final_candidates.retain(|v| self.max_cliques[i].block_ids.contains(v));
                if final_candidates.is_empty() {
                    break;
                }
            }

            // restrict search to cliques with high enough fitness, sort cliques by fitness (highest to lowest)
            massa_trace!(
                "consensus.block_graph.add_block_to_graph.list_final_blocks.restrict",
                {}
            );
            indices.retain(|&i| self.max_cliques[i].fitness > self.cfg.delta_f0);
            indices.sort_unstable_by_key(|&i| std::cmp::Reverse(self.max_cliques[i].fitness));

            let mut final_blocks = BlockHashSet::default();
            for clique_i in indices.into_iter() {
                massa_trace!(
                    "consensus.block_graph.add_block_to_graph.list_final_blocks.loop",
                    { "clique_i": clique_i }
                );
                // check in cliques from highest to lowest fitness
                if final_candidates.is_empty() {
                    // no more final candidates
                    break;
                }
                let clique = &self.max_cliques[clique_i];

                // compute the total fitness of all the descendants of the candidate within the clique
                let loc_candidates = final_candidates.clone();
                for candidate_h in loc_candidates.into_iter() {
                    let desc_fit: u64 =
                        BlockGraph::get_full_active_block(&self.block_statuses, candidate_h)
                            .ok_or(ConsensusError::MissingBlock)?
                            .descendants
                            .intersection(&clique.block_ids)
                            .map(|h| {
                                if let Some(BlockStatus::Active(ab)) = self.block_statuses.get(h) {
                                    return ab.fitness();
                                }
                                0
                            })
                            .sum();
                    if desc_fit > self.cfg.delta_f0 {
                        // candidate is final
                        final_candidates.remove(&candidate_h);
                        final_blocks.insert(candidate_h);
                    }
                }
            }
            final_blocks
        };

        // Save latest_final_blocks_periods for later use when updating the ledger.
        let old_latest_final_blocks_periods = self.latest_final_blocks_periods.clone();

        // mark final blocks and update latest_final_blocks_periods
        massa_trace!(
            "consensus.block_graph.add_block_to_graph.mark_final_blocks",
            {}
        );
        for final_block_hash in final_blocks.into_iter() {
            // remove from gi_head
            if let Some(other_incomps) = self.gi_head.remove(&final_block_hash) {
                for other_incomp in other_incomps.into_iter() {
                    if let Some(other_incomp_lst) = self.gi_head.get_mut(&other_incomp) {
                        other_incomp_lst.remove(&final_block_hash);
                    }
                }
            }

            // mark as final and update latest_final_blocks_periods
            if let Some(BlockStatus::Active(final_block)) =
                self.block_statuses.get_mut(&final_block_hash)
            {
                massa_trace!("consensus.block_graph.add_block_to_graph.final", {
                    "hash": final_block_hash
                });
                final_block.is_final = true;
                // remove from cliques
                let final_block_fitness = final_block.fitness();
                self.max_cliques.iter_mut().for_each(|c| {
                    if c.block_ids.remove(&final_block_hash) {
                        c.fitness -= final_block_fitness;
                    }
                });
                self.max_cliques.retain(|c| !c.block_ids.is_empty()); // remove empty cliques
                if self.max_cliques.is_empty() {
                    // make sure at least one clique remains
                    self.max_cliques = vec![Clique {
                        block_ids: BlockHashSet::default(),
                        fitness: 0,
                        is_blockclique: true,
                    }];
                }
                // update latest final blocks
                if final_block.block.header.content.slot.period
                    > self.latest_final_blocks_periods
                        [final_block.block.header.content.slot.thread as usize]
                        .1
                {
                    self.latest_final_blocks_periods
                        [final_block.block.header.content.slot.thread as usize] = (
                        final_block_hash,
                        final_block.block.header.content.slot.period,
                    );
                }
                // update new final blocks list
                self.new_final_blocks.insert(final_block_hash);
            } else {
                return Err(ConsensusError::ContainerInconsistency(format!("inconsistency inside block statuses updating final blocks adding {} - block {} is missing", add_block_id, final_block_hash)));
            }
        }

        // list threads where latest final block changed
        let changed_threads_old_block_thread_id_period = self
            .latest_final_blocks_periods
            .iter()
            .enumerate()
            .filter_map(|(thread, (b_id, _b_period))| {
                let (old_b_id, old_period) = &old_latest_final_blocks_periods[thread];
                if b_id != old_b_id {
                    return Some((thread as u8, old_b_id, old_period));
                }
                None
            });

        // Update ledger with changes from final blocks, "B2".
        for (changed_thread, old_block_id, old_period) in changed_threads_old_block_thread_id_period
        {
            // Get the old block
            let old_block = match self.block_statuses.get(old_block_id) {
                Some(BlockStatus::Active(latest)) => latest,
                _ => return Err(ConsensusError::ContainerInconsistency(format!("inconsistency inside block statuses updating final blocks - active old latest final block {} is missing in thread {}", old_block_id, changed_thread))),
            };

            // Get the latest final in the same thread.
            let latest_final_in_thread_id =
                self.latest_final_blocks_periods[changed_thread as usize].0;

            // Init the stop backtrack stop periods
            let mut stop_backtrack_periods = vec![0u64; self.cfg.thread_count as usize];
            for limit_thread in 0u8..self.cfg.thread_count {
                if limit_thread == changed_thread {
                    // in the same thread, set the stop backtrack period to B1.period + 1
                    stop_backtrack_periods[limit_thread as usize] = old_period + 1;
                } else if !old_block.parents.is_empty() {
                    // In every other thread, set it to B1.parents[tau*].period + 1
                    stop_backtrack_periods[limit_thread as usize] =
                        old_block.parents[limit_thread as usize].1 + 1;
                }
            }

            // Backtrack blocks starting from B2.
            let mut ancestry: BlockHashSet = BlockHashSet::default();
            let mut to_scan: Vec<BlockId> = vec![latest_final_in_thread_id]; // B2
            let mut accumulated_changes = LedgerChanges::default();
            while let Some(scan_b_id) = to_scan.pop() {
                // insert into ancestry, ignore if already scanned
                if !ancestry.insert(scan_b_id) {
                    continue;
                }

                // get block, quit if not found or not active
                let scan_b = match self.block_statuses.get(&scan_b_id) {
                    Some(BlockStatus::Active(b)) => b,
                    _ => return Err(ConsensusError::ContainerInconsistency(format!("inconsistency inside block statuses updating final blocks - block {} is missing", scan_b_id)))
                };

                // accumulate ledger changes
                // Warning 1: this uses ledger change commutativity and associativity, may not work with smart contracts
                // Warning 2: we assume that overflows cannot happen here (they won't be deterministic)
                if scan_b.block.header.content.slot.period
                    < stop_backtrack_periods[scan_b.block.header.content.slot.thread as usize]
                {
                    continue;
                }
                for (addr, change) in scan_b.block_ledger_changes.0.iter() {
                    if addr.get_thread(self.cfg.thread_count) == changed_thread {
                        accumulated_changes.apply(addr, change)?;
                    }
                }

                // Explore parents
                to_scan.extend(
                    scan_b
                        .parents
                        .iter()
                        .map(|(b_id, _period)| *b_id)
                        .collect::<Vec<BlockId>>(),
                );
            }

            // update ledger
            self.ledger.apply_final_changes(
                changed_thread,
                &accumulated_changes,
                self.latest_final_blocks_periods[changed_thread as usize].1,
            )?;
        }

        massa_trace!("consensus.block_graph.add_block_to_graph.end", {});
        Ok(())
    }

    fn list_required_active_blocks(&self) -> Result<BlockHashSet, ConsensusError> {
        // list all active blocks
        let mut retain_active: BlockHashSet = BlockHashSet::with_capacity_and_hasher(
            self.active_index.len(),
            BuildHHasher::default(),
        );

        let latest_final_blocks: Vec<BlockId> = self
            .latest_final_blocks_periods
            .iter()
            .map(|(hash, _)| *hash)
            .collect();

        // retain all non-final active blocks,
        // the current "best parents",
        // and the dependencies for both.
        for block_id in self.active_index.iter() {
            if let Some(BlockStatus::Active(active_block)) = self.block_statuses.get(block_id) {
                if !active_block.is_final
                    || self.best_parents.iter().any(|(b, _p)| b == block_id)
                    || latest_final_blocks.contains(block_id)
                {
                    retain_active.extend(active_block.dependencies.clone());
                    retain_active.insert(*block_id);
                }
            }
        }

        // retain best parents
        retain_active.extend(self.best_parents.iter().map(|(b, _p)| *b));

        // retain last final blocks
        retain_active.extend(self.latest_final_blocks_periods.iter().map(|(h, _)| *h));

        for (thread, id) in latest_final_blocks.iter().enumerate() {
            let mut current_block_id = *id;
            while let Some(current_block) = self.get_active_block(&current_block_id) {
                // retain block
                retain_active.insert(current_block_id);

                // stop traversing when reaching a block with period number low enough
                // so that any of its operations will have their validity period expired at the latest final block in thread
                // note: one more is kept because of the way we iterate
                if current_block.block.header.content.slot.period
                    < self.latest_final_blocks_periods[thread]
                        .1
                        .saturating_sub(self.cfg.operation_validity_periods)
                {
                    break;
                }

                // if not genesis, traverse parent
                if current_block.block.header.content.parents.is_empty() {
                    break;
                }

                current_block_id = current_block.block.header.content.parents[thread as usize];
            }
        }

        // grow with parents & fill thread holes twice
        for _ in 0..2 {
            // retain the parents of the selected blocks
            let retain_clone = retain_active.clone();

            for retain_h in retain_clone.into_iter() {
                retain_active.extend(
                    self.get_active_block(&retain_h)
                        .ok_or_else(|| ConsensusError::ContainerInconsistency(format!("inconsistency inside block statuses pruning and retaining the parents of the selected blocks - {} is missing", retain_h)))?
                        .parents
                        .iter()
                        .map(|(b_id, _p)| *b_id),
                )
            }

            // find earliest kept slots in each thread
            let mut earliest_retained_periods: Vec<u64> = self
                .latest_final_blocks_periods
                .iter()
                .map(|(_, p)| *p)
                .collect();
            for retain_h in retain_active.iter() {
                let retain_slot = &self
                    .get_active_block(retain_h)
                    .ok_or_else(|| ConsensusError::ContainerInconsistency(format!("inconsistency inside block statuses pruning and finding earliest kept slots in each thread - {} is missing", retain_h)))?
                    .block.header
                    .content
                    .slot;
                earliest_retained_periods[retain_slot.thread as usize] = std::cmp::min(
                    earliest_retained_periods[retain_slot.thread as usize],
                    retain_slot.period,
                );
            }

            // fill up from the latest final block back to the earliest for each thread
            for thread in 0..self.cfg.thread_count {
                let mut cursor = self.latest_final_blocks_periods[thread as usize].0; // hash of tha latest final in that thread
                while let Some(c_block) = self.get_active_block(&cursor) {
                    if c_block.block.header.content.slot.period
                        < earliest_retained_periods[thread as usize]
                    {
                        break;
                    }
                    retain_active.insert(cursor);
                    if c_block.parents.is_empty() {
                        // genesis
                        break;
                    }
                    cursor = c_block.parents[thread as usize].0;
                }
            }
        }

        Ok(retain_active)
    }

    /// prune active blocks and return final blocks, return discarded final blocks
    fn prune_active(&mut self) -> Result<BlockHashMap<ActiveBlock>, ConsensusError> {
        // list required active blocks
        let mut retain_active = self.list_required_active_blocks()?;

        // retain extra history according to the config
        // this is useful to avoid desync on temporary connection loss
        for a_block in self.active_index.iter() {
            if let Some(BlockStatus::Active(active_block)) = self.block_statuses.get(a_block) {
                let (_b_id, latest_final_period) = self.latest_final_blocks_periods
                    [active_block.block.header.content.slot.thread as usize];
                if active_block.block.header.content.slot.period
                    >= latest_final_period.saturating_sub(self.cfg.force_keep_final_periods)
                {
                    retain_active.insert(*a_block);
                }
            }
        }

        // remove unused final active blocks
        let mut discarded_finals: BlockHashMap<ActiveBlock> = BlockHashMap::default();
        let to_remove: Vec<BlockId> = self
            .active_index
            .difference(&retain_active)
            .copied()
            .collect();
        for discard_active_h in to_remove {
            let discarded_active = if let Some(BlockStatus::Active(discarded_active)) =
                self.block_statuses.remove(&discard_active_h)
            {
                self.active_index.remove(&discard_active_h);
                discarded_active
            } else {
                return Err(ConsensusError::ContainerInconsistency(format!("inconsistency inside block statuses pruning and removing unused final active blocks - {} is missing", discard_active_h)));
            };

            // remove from parent's children
            for (parent_h, _parent_period) in discarded_active.parents.iter() {
                if let Some(BlockStatus::Active(active_block)) =
                    self.block_statuses.get_mut(parent_h)
                {
                    active_block.children
                        [discarded_active.block.header.content.slot.thread as usize]
                        .remove(&discard_active_h);
                }
            }

            massa_trace!("consensus.block_graph.prune_active", {"hash": discard_active_h, "reason": DiscardReason::Final});
            // mark as final
            self.block_statuses.insert(
                discard_active_h,
                BlockStatus::Discarded {
                    header: discarded_active.block.header.clone(),
                    reason: DiscardReason::Final,
                    sequence_number: BlockGraph::new_sequence_number(&mut self.sequence_counter),
                },
            );
            self.discarded_index.insert(discard_active_h);

            discarded_finals.insert(discard_active_h, *discarded_active);
        }

        Ok(discarded_finals)
    }

    fn promote_dep_tree(&mut self, hash: BlockId) -> Result<(), ConsensusError> {
        let mut to_explore = vec![hash];
        let mut to_promote: BlockHashMap<(Slot, u64)> = BlockHashMap::default();
        while let Some(h) = to_explore.pop() {
            if to_promote.contains_key(&h) {
                continue;
            }
            if let Some(BlockStatus::WaitingForDependencies {
                header_or_block,
                unsatisfied_dependencies,
                sequence_number,
                ..
            }) = self.block_statuses.get(&h)
            {
                // promote current block
                to_promote.insert(h, (header_or_block.get_slot(), *sequence_number));
                // register dependencies for exploration
                to_explore.extend(unsatisfied_dependencies);
            }
        }

        let mut to_promote: Vec<(Slot, u64, BlockId)> = to_promote
            .into_iter()
            .map(|(h, (slot, seq))| (slot, seq, h))
            .collect();
        to_promote.sort_unstable(); // last ones should have the highest seq number
        for (_slot, _seq, h) in to_promote.into_iter() {
            if let Some(BlockStatus::WaitingForDependencies {
                sequence_number, ..
            }) = self.block_statuses.get_mut(&h)
            {
                *sequence_number = BlockGraph::new_sequence_number(&mut self.sequence_counter);
            }
        }
        Ok(())
    }

    fn prune_waiting_for_dependencies(&mut self) -> Result<(), ConsensusError> {
        let mut to_discard: BlockHashMap<Option<DiscardReason>> = BlockHashMap::default();
        let mut to_keep: BlockHashMap<(u64, Slot)> = BlockHashMap::default();

        // list items that are older than the latest final blocks in their threads or have deps that are discarded
        {
            for block_id in self.waiting_for_dependencies_index.iter() {
                if let Some(BlockStatus::WaitingForDependencies {
                    header_or_block,
                    unsatisfied_dependencies,
                    sequence_number,
                }) = self.block_statuses.get(block_id)
                {
                    // has already discarded dependencies => discard (choose worst reason)
                    let mut discard_reason = None;
                    let mut discarded_dep_found = false;
                    for dep in unsatisfied_dependencies.iter() {
                        if let Some(BlockStatus::Discarded { reason, .. }) =
                            self.block_statuses.get(dep)
                        {
                            discarded_dep_found = true;
                            match reason {
                                DiscardReason::Invalid(reason) => {
                                    discard_reason = Some(DiscardReason::Invalid(format!("discarded because depend on block:{} that has discard reason:{}", block_id, reason)));
                                    break;
                                }
                                DiscardReason::Stale => discard_reason = Some(DiscardReason::Stale),
                                DiscardReason::Final => discard_reason = Some(DiscardReason::Stale),
                            }
                        }
                    }
                    if discarded_dep_found {
                        to_discard.insert(*block_id, discard_reason);
                        continue;
                    }

                    // is at least as old as the latest final block in its thread => discard as stale
                    let slot = header_or_block.get_slot();
                    if slot.period <= self.latest_final_blocks_periods[slot.thread as usize].1 {
                        to_discard.insert(*block_id, Some(DiscardReason::Stale));
                        continue;
                    }

                    // otherwise, mark as to_keep
                    to_keep.insert(*block_id, (*sequence_number, header_or_block.get_slot()));
                }
            }
        }

        // discard in chain and because of limited size
        while !to_keep.is_empty() {
            // mark entries as to_discard and remove them from to_keep
            for (hash, _old_order) in to_keep.clone().into_iter() {
                if let Some(BlockStatus::WaitingForDependencies {
                    unsatisfied_dependencies,
                    ..
                }) = self.block_statuses.get(&hash)
                {
                    // has dependencies that will be discarded => discard (choose worst reason)
                    let mut discard_reason = None;
                    let mut dep_to_discard_found = false;
                    for dep in unsatisfied_dependencies.iter() {
                        if let Some(reason) = to_discard.get(dep) {
                            dep_to_discard_found = true;
                            match reason {
                                Some(DiscardReason::Invalid(reason)) => {
                                    discard_reason = Some(DiscardReason::Invalid(format!("discarded because depend on block:{} that has discard reason:{}", hash, reason)));
                                    break;
                                }
                                Some(DiscardReason::Stale) => {
                                    discard_reason = Some(DiscardReason::Stale)
                                }
                                Some(DiscardReason::Final) => {
                                    discard_reason = Some(DiscardReason::Stale)
                                }
                                None => {} // leave as None
                            }
                        }
                    }
                    if dep_to_discard_found {
                        to_keep.remove(&hash);
                        to_discard.insert(hash, discard_reason);
                        continue;
                    }
                }
            }

            // remove worst excess element
            if to_keep.len() > self.cfg.max_dependency_blocks {
                let remove_elt = to_keep
                    .iter()
                    .filter_map(|(hash, _old_order)| {
                        if let Some(BlockStatus::WaitingForDependencies {
                            header_or_block,
                            sequence_number,
                            ..
                        }) = self.block_statuses.get(hash)
                        {
                            return Some((sequence_number, header_or_block.get_slot(), *hash));
                        }
                        None
                    })
                    .min();
                if let Some((_seq_num, _slot, hash)) = remove_elt {
                    to_keep.remove(&hash);
                    to_discard.insert(hash, None);
                    continue;
                }
            }

            // nothing happened: stop loop
            break;
        }

        // transition states to Discarded if there is a reason, otherwise just drop
        for (block_id, reason_opt) in to_discard.drain() {
            if let Some(BlockStatus::WaitingForDependencies {
                header_or_block, ..
            }) = self.block_statuses.remove(&block_id)
            {
                self.waiting_for_dependencies_index.remove(&block_id);
                let header = match header_or_block {
                    HeaderOrBlock::Header(h) => h,
                    HeaderOrBlock::Block(b, ..) => b.header,
                };
                massa_trace!("consensus.block_graph.prune_waiting_for_dependencies", {"hash": block_id, "reason": reason_opt});

                if let Some(reason) = reason_opt {
                    // add to stats if reason is Stale
                    if reason == DiscardReason::Stale {
                        self.new_stale_blocks
                            .insert(block_id, (header.content.creator, header.content.slot));
                    }
                    // transition to Discarded only if there is a reason
                    self.block_statuses.insert(
                        block_id,
                        BlockStatus::Discarded {
                            header,
                            reason,
                            sequence_number: BlockGraph::new_sequence_number(
                                &mut self.sequence_counter,
                            ),
                        },
                    );
                    self.discarded_index.insert(block_id);
                }
            }
        }

        Ok(())
    }

    fn prune_slot_waiting(&mut self) {
        if self.waiting_for_slot_index.len() <= self.cfg.max_future_processing_blocks {
            return;
        }
        let mut slot_waiting: Vec<(Slot, BlockId)> = self
            .waiting_for_slot_index
            .iter()
            .filter_map(|block_id| {
                if let Some(BlockStatus::WaitingForSlot(header_or_block)) =
                    self.block_statuses.get(block_id)
                {
                    return Some((header_or_block.get_slot(), *block_id));
                }
                None
            })
            .collect();
        slot_waiting.sort_unstable();
        (self.cfg.max_future_processing_blocks..slot_waiting.len()).for_each(|idx| {
            let (_slot, block_id) = &slot_waiting[idx];
            self.block_statuses.remove(block_id);
            self.waiting_for_slot_index.remove(block_id);
        });
    }

    fn prune_discarded(&mut self) -> Result<(), ConsensusError> {
        if self.discarded_index.len() <= self.cfg.max_discarded_blocks {
            return Ok(());
        }
        let mut discard_hashes: Vec<(u64, BlockId)> = self
            .discarded_index
            .iter()
            .filter_map(|block_id| {
                if let Some(BlockStatus::Discarded {
                    sequence_number, ..
                }) = self.block_statuses.get(block_id)
                {
                    return Some((*sequence_number, *block_id));
                }
                None
            })
            .collect();
        discard_hashes.sort_unstable();
        discard_hashes.truncate(self.discarded_index.len() - self.cfg.max_discarded_blocks);
        for (_, block_id) in discard_hashes.into_iter() {
            self.block_statuses.remove(&block_id);
            self.discarded_index.remove(&block_id);
        }
        Ok(())
    }

    /// prune and return final blocks, return discarded final blocks
    pub fn prune(&mut self) -> Result<BlockHashMap<ActiveBlock>, ConsensusError> {
        let before = self.max_cliques.len();
        // Step 1: discard final blocks that are not useful to the graph anymore and return them
        let discarded_finals = self.prune_active()?;

        // Step 2: prune slot waiting blocks
        self.prune_slot_waiting();

        // Step 3: prune dependency waiting blocks
        self.prune_waiting_for_dependencies()?;

        // Step 4: prune discarded
        self.prune_discarded()?;

        let after = self.max_cliques.len();
        if before != after {
            debug!(
                "clique number went from {} to {} after pruning",
                before, after
            );
        }

        Ok(discarded_finals)
    }

    /// get the current block wishlist
    pub fn get_block_wishlist(&self) -> Result<BlockHashSet, ConsensusError> {
        let mut wishlist = BlockHashSet::default();
        for block_id in self.waiting_for_dependencies_index.iter() {
            if let Some(BlockStatus::WaitingForDependencies {
                unsatisfied_dependencies,
                ..
            }) = self.block_statuses.get(block_id)
            {
                for unsatisfied_h in unsatisfied_dependencies.iter() {
                    if let Some(BlockStatus::WaitingForDependencies {
                        header_or_block: HeaderOrBlock::Block(..),
                        ..
                    }) = self.block_statuses.get(unsatisfied_h)
                    {
                        // the full block is already available
                        continue;
                    }
                    wishlist.insert(*unsatisfied_h);
                }
            }
        }

        Ok(wishlist)
    }

    pub fn get_clique_count(&self) -> usize {
        self.max_cliques.len()
    }

    pub fn get_blockclique(&self) -> BlockHashSet {
        self.max_cliques
            .iter()
            .enumerate()
            .find(|(_, c)| c.is_blockclique)
            .map_or_else(BlockHashSet::default, |(_, v)| v.block_ids.clone())
    }

    /// Get the headers to be propagated.
    /// Must be called by the consensus worker within `block_db_changed`.
    pub fn get_blocks_to_propagate(
        &mut self,
    ) -> BlockHashMap<(Block, OperationHashSet, Vec<EndorsementId>)> {
        mem::take(&mut self.to_propagate)
    }

    /// Get the hashes of objects that were attack attempts.
    /// Must be called by the consensus worker within `block_db_changed`.
    pub fn get_attack_attempts(&mut self) -> Vec<BlockId> {
        mem::take(&mut self.attack_attempts)
    }

    /// Get the ids of blocks that became final.
    /// Must be called by the consensus worker within `block_db_changed`.
    pub fn get_new_final_blocks(&mut self) -> BlockHashSet {
        mem::take(&mut self.new_final_blocks)
    }

    /// Get the ids of blocks that became stale.
    /// Must be called by the consensus worker within `block_db_changed`.
    pub fn get_new_stale_blocks(&mut self) -> BlockHashMap<(PublicKey, Slot)> {
        mem::take(&mut self.new_stale_blocks)
    }

    pub(crate) fn get_endorsement_by_address(
        &self,
        address: Address,
    ) -> Result<EndorsementHashMap<Endorsement>, ConsensusError> {
        let mut res: EndorsementHashMap<Endorsement> = Default::default();
        for b_id in self.active_index.iter() {
            if let Some(BlockStatus::Active(ab)) = self.block_statuses.get(b_id) {
                if let Some(eds) = ab.addresses_to_endorsements.get(&address) {
                    for e in ab.block.header.content.endorsements.iter() {
                        let id = e.compute_endorsement_id()?;
                        if eds.contains(&id) {
                            res.insert(id, e.clone());
                        }
                    }
                }
            }
        }
        Ok(res)
    }

    pub(crate) fn get_endorsement_by_id(
        &self,
        endorsements: EndorsementHashSet,
    ) -> Result<EndorsementHashMap<EndorsementInfo>, ConsensusError> {
        // iterate on active (final and non-final) blocks

        let mut res = EndorsementHashMap::default();
        for block_id in self.active_index.iter() {
            if let Some(BlockStatus::Active(ab)) = self.block_statuses.get(block_id) {
                // list blocks with wanted endorsements
                if endorsements
                    .intersection(&ab.endorsement_ids.keys().copied().collect())
                    .collect::<HashSet<_>>()
                    .is_empty()
                {
                    for e in ab.block.header.content.endorsements.iter() {
                        let id = e.compute_endorsement_id()?;
                        if endorsements.contains(&id) {
                            res.entry(id)
                                .and_modify(|EndorsementInfo { in_blocks, .. }| {
                                    in_blocks.push(*block_id)
                                })
                                .or_insert(EndorsementInfo {
                                    id,
                                    in_pool: false,
                                    in_blocks: vec![*block_id],
                                    is_final: ab.is_final,
                                    endorsement: e.clone(),
                                });
                        }
                    }
                }
            }
        }
        Ok(res)
    }
}

#[cfg(test)]
mod tests {
    use super::*;
    use crate::tests::tools::get_dummy_block_id;
    use models::ledger::LedgerData;
    use models::{Amount, Endorsement, EndorsementContent};
    use serial_test::serial;
    use signature::{PublicKey, Signature};
    use std::str::FromStr;
    use tempfile::NamedTempFile;

    fn get_export_active_test_block() -> ExportActiveBlock {
        let block = Block {
            header: BlockHeader {
                content: BlockHeaderContent{
                    creator: PublicKey::from_bs58_check("4vYrPNzUM8PKg2rYPW3ZnXPzy67j9fn5WsGCbnwAnk2Lf7jNHb").unwrap(),
                    operation_merkle_root: Hash::from(&Vec::new()),
                    parents: vec![
                        get_dummy_block_id("parent1"),
                        get_dummy_block_id("parent2"),
                    ],
                    slot: Slot::new(1, 0),
                    endorsements: vec![ Endorsement{content: EndorsementContent{
                        sender_public_key: PublicKey::from_bs58_check("4vYrPNzUM8PKg2rYPW3ZnXPzy67j9fn5WsGCbnwAnk2Lf7jNHb").unwrap(),
                        endorsed_block: get_dummy_block_id("parent1"),
                        index: 0,
                        slot: Slot::new(1, 0),
                    }, signature: Signature::from_bs58_check(
                        "5f4E3opXPWc3A1gvRVV7DJufvabDfaLkT1GMterpJXqRZ5B7bxPe5LoNzGDQp9LkphQuChBN1R5yEvVJqanbjx7mgLEae"
                    ).unwrap() }],
                },
                signature: Signature::from_bs58_check(
                    "5f4E3opXPWc3A1gvRVV7DJufvabDfaLkT1GMterpJXqRZ5B7bxPe5LoNzGDQp9LkphQuChBN1R5yEvVJqanbjx7mgLEae"
                ).unwrap()
            },
            operations: vec![]
        };

        ExportActiveBlock {
            parents: vec![
                (get_dummy_block_id("parent11"), 23),
                (get_dummy_block_id("parent12"), 24),
            ],
            dependencies: vec![
                get_dummy_block_id("dep11"),
                get_dummy_block_id("dep12"),
                get_dummy_block_id("dep13"),
            ]
            .into_iter()
            .collect(),
            block,
            children: vec![vec![
                (get_dummy_block_id("child11"), 31),
                (get_dummy_block_id("child11"), 31),
            ]
            .into_iter()
            .collect()],
            is_final: true,
            block_ledger_changes: LedgerChanges(
                vec![
                    (
                        Address::from_bytes(&Hash::from("addr01".as_bytes()).into_bytes()).unwrap(),
                        LedgerChange {
                            balance_delta: Amount::from_str("1").unwrap(),
                            balance_increment: true, // whether to increment or decrement balance of delta
                        },
                    ),
                    (
                        Address::from_bytes(&Hash::from("addr02".as_bytes()).into_bytes()).unwrap(),
                        LedgerChange {
                            balance_delta: Amount::from_str("2").unwrap(),
                            balance_increment: false, // whether to increment or decrement balance of delta
                        },
                    ),
                    (
                        Address::from_bytes(&Hash::from("addr11".as_bytes()).into_bytes()).unwrap(),
                        LedgerChange {
                            balance_delta: Amount::from_str("3").unwrap(),
                            balance_increment: false, // whether to increment or decrement balance of delta
                        },
                    ),
                ]
                .into_iter()
                .collect(),
            ),
            roll_updates: Default::default(),
            production_events: vec![],
        }
    }

    #[tokio::test]
    #[serial]
    pub async fn test_get_ledger_at_parents() {
        //     stderrlog::new()
        // .verbosity(4)
        // .timestamp(stderrlog::Timestamp::Millisecond)
        // .init()
        // .unwrap();
        let thread_count: u8 = 2;
        let active_block: ActiveBlock = get_export_active_test_block().try_into().unwrap();
        let ledger_file = generate_ledger_file(&AddressHashMap::default());
        let mut cfg = ConsensusConfig::from(ledger_file.path());

        cfg.block_reward = Amount::from_str("1").unwrap();
        // to generate address and public keys
        /*        let private_key = generate_random_private_key();
        let public_key = derive_public_key(&private_key);

        let add = Address::from_public_key(&public_key).unwrap();

        println!(
            "public key:{}, address:{}, th:{}",
            public_key.to_bs58_check(),
            add.to_bs58_check(),
            add.get_thread(thread_count)
        ); */

        // define addresses use for the test
        let pubkey_a =
            PublicKey::from_bs58_check("5UvFn66yoQerrEmikCxDVvhkLvCo9R2hJAYFMh2pZfYUQDMuCE")
                .unwrap();
        let address_a = Address::from_public_key(&pubkey_a).unwrap();
        assert_eq!(0, address_a.get_thread(thread_count));

        let pubkey_b =
            PublicKey::from_bs58_check("4uRbkzUvQwW19dD6cxQ9WiYo8BZTPQsmsCbBrFLxMiUYTSbo2p")
                .unwrap();
        let address_b = Address::from_public_key(&pubkey_b).unwrap();
        assert_eq!(1, address_b.get_thread(thread_count));

        let address_c =
            Address::from_bs58_check("2cABaQpb4fgYjGE7z2TnbQ2DePsyh9KwwPbodS7fD9Pft9uS1p").unwrap();
        assert_eq!(1, address_c.get_thread(thread_count));
        let address_d =
            Address::from_bs58_check("21bU2xruH7bFzfcUhJ6SGjnLmC9cMt1kxzqFr11eV58uj7Ui8h").unwrap();
        assert_eq!(1, address_d.get_thread(thread_count));

        let (hash_genesist0, block_genesist0) = create_genesis_block(&cfg, 0).unwrap();
        let (hash_genesist1, block_genesist1) = create_genesis_block(&cfg, 1).unwrap();
        let export_genesist0 = ExportActiveBlock {
            block: block_genesist0,
            parents: vec![],  // one (hash, period) per thread ( if not genesis )
            children: vec![], // one HashMap<hash, period> per thread (blocks that need to be kept)
            dependencies: Default::default(), // dependencies required for validity check
            is_final: true,
            block_ledger_changes: Default::default(),
            roll_updates: Default::default(),
            production_events: vec![],
        };
        let export_genesist1 = ExportActiveBlock {
            block: block_genesist1,
            parents: vec![],  // one (hash, period) per thread ( if not genesis )
            children: vec![], // one HashMap<hash, period> per thread (blocks that need to be kept)
            dependencies: Default::default(), // dependencies required for validity check
            is_final: true,
            block_ledger_changes: Default::default(),
            roll_updates: Default::default(),
            production_events: vec![],
        };
        // update ledger with initial content.
        //   Thread 0  [at the output of block p0t0]:
        //   A 1000000000
        // Thread 1 [at the output of block p2t1]:
        //   B: 2000000000

        // block reward: 1

        // create block p1t0
        // block p1t0 [NON-FINAL]: creator A, parents [p0t0, p0t1] operations:
        //   A -> B : 2, fee 4
        //   => counted as [A += +1 - 2 - 4 + 4, B += +2]
        let mut blockp1t0 = active_block.clone();
        blockp1t0.parents = vec![(hash_genesist0, 0), (hash_genesist1, 0)];
        blockp1t0.is_final = true;
        blockp1t0.block.header.content.creator = pubkey_a;
        blockp1t0.block_ledger_changes = LedgerChanges::default();
        blockp1t0
            .block_ledger_changes
            .apply(
                &address_a,
                &LedgerChange {
                    balance_delta: Amount::from_str("1").unwrap(),
                    balance_increment: false,
                },
            )
            .unwrap();
        blockp1t0
            .block_ledger_changes
            .apply(
                &address_b,
                &LedgerChange {
                    balance_delta: Amount::from_str("2").unwrap(),
                    balance_increment: true,
                },
            )
            .unwrap();
        blockp1t0.block.header.content.slot = Slot::new(1, 0);

        // block p1t1 [FINAL]: creator B, parents [p0t0, p0t1], operations:
        //   B -> A : 128, fee 64
        //   B -> A : 32, fee 16
        // => counted as [A += 128 + 32] (B: -128 -32 + 16 + 64 -16 -64 +1=-159 not counted !!)
        let mut blockp1t1 = active_block.clone();
        blockp1t1.parents = vec![(hash_genesist0, 0), (hash_genesist1, 0)];
        blockp1t1.is_final = true;
        blockp1t1.block.header.content.creator = pubkey_b;
        blockp1t1.block_ledger_changes = LedgerChanges::default();
        blockp1t1
            .block_ledger_changes
            .apply(
                &address_a,
                &LedgerChange {
                    balance_delta: Amount::from_str("160").unwrap(),
                    balance_increment: true,
                },
            )
            .unwrap();
        blockp1t1
            .block_ledger_changes
            .apply(
                &address_b,
                &LedgerChange {
                    balance_delta: Amount::from_str("159").unwrap(),
                    balance_increment: false,
                },
            )
            .unwrap();

        blockp1t1.block.header.content.slot = Slot::new(1, 1);

        // block p2t0 [NON-FINAL]: creator A, parents [p1t0, p0t1], operations:
        //   A -> A : 512, fee 1024
        // => counted as [A += 1]
        let mut blockp2t0 = active_block.clone();
        blockp2t0.parents = vec![(get_dummy_block_id("blockp1t0"), 1), (hash_genesist1, 0)];
        blockp2t0.is_final = false;
        blockp2t0.block.header.content.creator = pubkey_a;
        blockp2t0.block_ledger_changes = LedgerChanges::default();
        blockp2t0
            .block_ledger_changes
            .apply(
                &address_a,
                &LedgerChange {
                    balance_delta: Amount::from_str("1").unwrap(),
                    balance_increment: true,
                },
            )
            .unwrap();
        blockp2t0.block.header.content.slot = Slot::new(2, 0);

        // block p2t1 [FINAL]: creator B, parents [p1t0, p1t1] operations:
        //   B -> A : 10, fee 1
        // => counted as [A += 10] (B not counted !)
        let mut blockp2t1 = active_block.clone();
        blockp2t1.parents = vec![
            (get_dummy_block_id("blockp1t0"), 1),
            (get_dummy_block_id("blockp1t1"), 1),
        ];
        blockp2t1.is_final = true;
        blockp2t1.block.header.content.creator = pubkey_b;
        blockp2t1.block_ledger_changes = LedgerChanges::default();
        blockp2t1
            .block_ledger_changes
            .apply(
                &address_a,
                &LedgerChange {
                    balance_delta: Amount::from_str("10").unwrap(),
                    balance_increment: true,
                },
            )
            .unwrap();
        blockp2t1
            .block_ledger_changes
            .apply(
                &address_b,
                &LedgerChange {
                    balance_delta: Amount::from_str("9").unwrap(),
                    balance_increment: false,
                },
            )
            .unwrap();
        blockp2t1.block.header.content.slot = Slot::new(2, 1);

        // block p3t0 [NON-FINAL]: creator A, parents [p2t0, p1t1] operations:
        //   A -> C : 2048, fee 4096
        // => counted as [A += 1 - 2048 - 4096 (+4096) ; C created to 2048]
        let mut blockp3t0 = active_block.clone();
        blockp3t0.parents = vec![
            (get_dummy_block_id("blockp2t0"), 2),
            (get_dummy_block_id("blockp1t1"), 1),
        ];
        blockp3t0.is_final = false;
        blockp3t0.block.header.content.creator = pubkey_a;
        blockp3t0.block_ledger_changes = LedgerChanges::default();
        blockp3t0
            .block_ledger_changes
            .apply(
                &address_a,
                &LedgerChange {
                    balance_delta: Amount::from_str("2047").unwrap(),
                    balance_increment: false,
                },
            )
            .unwrap();
        blockp3t0
            .block_ledger_changes
            .apply(
                &address_c,
                &LedgerChange {
                    balance_delta: Amount::from_str("2048").unwrap(),
                    balance_increment: true,
                },
            )
            .unwrap();
        blockp3t0.block.header.content.slot = Slot::new(3, 0);

        // block p3t1 [NON-FINAL]: creator B, parents [p2t0, p2t1] operations:
        //   B -> A : 100, fee 10
        // => counted as [B += 1 - 100 - 10 + 10 ; A += 100]
        let mut blockp3t1 = active_block.clone();
        blockp3t1.parents = vec![
            (get_dummy_block_id("blockp2t0"), 2),
            (get_dummy_block_id("blockp2t1"), 2),
        ];
        blockp3t1.is_final = false;
        blockp3t1.block.header.content.creator = pubkey_b;
        blockp3t1.block_ledger_changes = LedgerChanges::default();
        blockp3t1
            .block_ledger_changes
            .apply(
                &address_a,
                &LedgerChange {
                    balance_delta: Amount::from_str("100").unwrap(),
                    balance_increment: true,
                },
            )
            .unwrap();
        blockp3t1
            .block_ledger_changes
            .apply(
                &address_b,
                &LedgerChange {
                    balance_delta: Amount::from_str("99").unwrap(),
                    balance_increment: false,
                },
            )
            .unwrap();
        blockp3t1.block.header.content.slot = Slot::new(3, 1);

        let export_graph = BootstrapableGraph {
            /// Map of active blocks, were blocks are in their exported version.
            active_blocks: vec![
                (hash_genesist0, export_genesist0),
                (hash_genesist1, export_genesist1),
                (get_dummy_block_id("blockp1t0"), (&blockp1t0).into()),
                (get_dummy_block_id("blockp1t1"), (&blockp1t1).into()),
                (get_dummy_block_id("blockp2t0"), (&blockp2t0).into()),
                (get_dummy_block_id("blockp2t1"), (&blockp2t1).into()),
                (get_dummy_block_id("blockp3t0"), (&blockp3t0).into()),
                (get_dummy_block_id("blockp3t1"), (&blockp3t1).into()),
            ]
            .into_iter()
            .collect(),
            /// Best parents hash in each thread.
            best_parents: vec![
                (get_dummy_block_id("blockp3t0"), 3),
                (get_dummy_block_id("blockp3t1"), 3),
            ],
            /// Latest final period and block hash in each thread.
            latest_final_blocks_periods: vec![
                (get_dummy_block_id("blockp1t0"), 1),
                (get_dummy_block_id("blockp2t1"), 2),
            ],
            /// Head of the incompatibility graph.
            gi_head: Default::default(),
            /// List of maximal cliques of compatible blocks.
            max_cliques: vec![],
            /// Ledger at last final blocks
            ledger: LedgerSubset(
                vec![
                    (
                        address_a,
                        LedgerData {
                            balance: Amount::from_str("1000000000").unwrap(),
                        },
                    ),
                    (
                        address_b,
                        LedgerData {
                            balance: Amount::from_str("2000000000").unwrap(),
                        },
                    ),
                ]
                .into_iter()
                .collect(),
            ),
        };

        let block_graph = BlockGraph::new(cfg, Some(export_graph)).await.unwrap();

        // Ledger at parents (p3t0, p3t1) for addresses A, B, C, D:
        let res = block_graph
            .get_ledger_at_parents(
                &[
                    get_dummy_block_id("blockp3t0"),
                    get_dummy_block_id("blockp3t1"),
                ],
                &vec![address_a, address_b, address_c, address_d]
                    .into_iter()
                    .collect(),
            )
            .unwrap();
        println!("res: {:#?}", res);
        // Result ledger:
        // A: 999994127
        // B: 1999999901 = 2000_000_000 - 99
        // C: 2048
        // D: 0
        assert_eq!(
            res.0[&address_a].balance,
            Amount::from_str("999998224").unwrap()
        );
        assert_eq!(
            res.0[&address_b].balance,
            Amount::from_str("1999999901").unwrap()
        );
        assert_eq!(res.0[&address_c].balance, Amount::from_str("2048").unwrap());
        assert_eq!(res.0[&address_d].balance, Amount::from_str("0").unwrap());

        // ask_ledger_at_parents for parents [p1t0, p1t1] for address A  => balance A = 1000000159
        let res = block_graph
            .get_ledger_at_parents(
                &[
                    get_dummy_block_id("blockp1t0"),
                    get_dummy_block_id("blockp1t1"),
                ],
                &vec![address_a].into_iter().collect(),
            )
            .unwrap();
        println!("res: {:#?}", res);
        // Result ledger:
        // A: 999994127
        // B: 1999999903
        // C: 2048
        // D: 0
        assert_eq!(
            res.0[&address_a].balance,
            Amount::from_str("1000000160").unwrap()
        );

        // ask_ledger_at_parents for parents [p1t0, p1t1] for addresses A, B => ERROR
        let res = block_graph.get_ledger_at_parents(
            &[
                get_dummy_block_id("blockp1t0"),
                get_dummy_block_id("blockp1t1"),
            ],
            &vec![address_a, address_b].into_iter().collect(),
        );
        println!("res: {:#?}", res);
        if res.is_ok() {
            panic!("get_ledger_at_parents should return an error");
        }
    }

    #[test]
    #[serial]
    fn test_bootsrapable_graph_serialize_compact() {
        // test with 2 thread
        models::init_serialization_context(models::SerializationContext {
            max_block_operations: 1024,
            parent_count: 2,
            max_peer_list_length: 128,
            max_message_size: 3 * 1024 * 1024,
            max_block_size: 3 * 1024 * 1024,
            max_bootstrap_blocks: 100,
            max_bootstrap_cliques: 100,
            max_bootstrap_deps: 100,
            max_bootstrap_children: 100,
            max_ask_blocks_per_message: 10,
            max_operations_per_message: 1024,
            max_endorsements_per_message: 1024,
            max_bootstrap_message_size: 100000000,
            max_bootstrap_pos_entries: 1000,
            max_bootstrap_pos_cycles: 5,
            max_block_endorsements: 8,
        });

        let active_block = get_export_active_test_block();

        let bytes = active_block.block.to_bytes_compact().unwrap();
        let new_block = Block::from_bytes_compact(&bytes).unwrap();

        println!("{:?}", new_block);
        let b1_id = get_dummy_block_id("active11");
        let graph = BootstrapableGraph {
            /// Map of active blocks, were blocks are in their exported version.
            active_blocks: vec![
                (b1_id, active_block.clone()),
                (get_dummy_block_id("active12"), active_block.clone()),
                (get_dummy_block_id("active13"), active_block),
            ]
            .into_iter()
            .collect(),
            /// Best parents hash in each thread.
            best_parents: vec![
                (get_dummy_block_id("parent11"), 2),
                (get_dummy_block_id("parent12"), 3),
            ],
            /// Latest final period and block hash in each thread.
            latest_final_blocks_periods: vec![
                (get_dummy_block_id("lfinal11"), 23),
                (get_dummy_block_id("lfinal12"), 24),
            ],
            /// Head of the incompatibility graph.
            gi_head: vec![
                (
                    get_dummy_block_id("gi_head11"),
                    vec![get_dummy_block_id("set11"), get_dummy_block_id("set12")]
                        .into_iter()
                        .collect(),
                ),
                (
                    get_dummy_block_id("gi_head12"),
                    vec![get_dummy_block_id("set21"), get_dummy_block_id("set22")]
                        .into_iter()
                        .collect(),
                ),
                (
                    get_dummy_block_id("gi_head13"),
                    vec![get_dummy_block_id("set31"), get_dummy_block_id("set32")]
                        .into_iter()
                        .collect(),
                ),
            ]
            .into_iter()
            .collect(),

            /// List of maximal cliques of compatible blocks.
            max_cliques: vec![Clique {
                block_ids: vec![
                    get_dummy_block_id("max_cliques11"),
                    get_dummy_block_id("max_cliques12"),
                ]
                .into_iter()
                .collect(),
                fitness: 12,
                is_blockclique: true,
            }],
            ledger: Default::default(),
        };

        let bytes = graph.to_bytes_compact().unwrap();
        let (new_graph, cursor) = BootstrapableGraph::from_bytes_compact(&bytes).unwrap();

        assert_eq!(bytes.len(), cursor);
        assert_eq!(
            graph.active_blocks[&b1_id].block.header.signature,
            new_graph.active_blocks[&b1_id].block.header.signature
        );
        assert_eq!(graph.best_parents[0], new_graph.best_parents[0]);
        assert_eq!(graph.best_parents[1], new_graph.best_parents[1]);
        assert_eq!(
            graph.latest_final_blocks_periods[0],
            new_graph.latest_final_blocks_periods[0]
        );
        assert_eq!(
            graph.latest_final_blocks_periods[1],
            new_graph.latest_final_blocks_periods[1]
        );
    }

    #[tokio::test]
    #[serial]
    async fn test_clique_calculation() {
        let ledger_file = generate_ledger_file(&AddressHashMap::default());
        let cfg = ConsensusConfig::from(ledger_file.path());
        let mut block_graph = BlockGraph::new(cfg, None).await.unwrap();
        let hashes: Vec<BlockId> = vec![
            "VzCRpnoZVYY1yQZTXtVQbbxwzdu6hYtdCUZB5BXWSabsiXyfP",
            "JnWwNHRR1tUD7UJfnEFgDB4S4gfDTX2ezLadr7pcwuZnxTvn1",
            "xtvLedxC7CigAPytS5qh9nbTuYyLbQKCfbX8finiHsKMWH6SG",
            "2Qs9sSbc5sGpVv5GnTeDkTKdDpKhp4AgCVT4XFcMaf55msdvJN",
            "2VNc8pR4tNnZpEPudJr97iNHxXbHiubNDmuaSzrxaBVwKXxV6w",
            "2bsrYpfLdvVWAJkwXoJz1kn4LWshdJ6QjwTrA7suKg8AY3ecH1",
            "kfUeGj3ZgBprqFRiAQpE47dW5tcKTAueVaWXZquJW6SaPBd4G",
        ]
        .into_iter()
        .map(|h| BlockId::from_bs58_check(h).unwrap())
        .collect();
        block_graph.gi_head = vec![
            (0, vec![1, 2, 3, 4]),
            (1, vec![0]),
            (2, vec![0]),
            (3, vec![0]),
            (4, vec![0]),
            (5, vec![6]),
            (6, vec![5]),
        ]
        .into_iter()
        .map(|(idx, lst)| (hashes[idx], lst.into_iter().map(|i| hashes[i]).collect()))
        .collect();
        let computed_sets = block_graph.compute_max_cliques();

        let expected_sets: Vec<BlockHashSet> = vec![
            vec![1, 2, 3, 4, 5],
            vec![1, 2, 3, 4, 6],
            vec![0, 5],
            vec![0, 6],
        ]
        .into_iter()
        .map(|lst| lst.into_iter().map(|i| hashes[i]).collect())
        .collect();

        assert_eq!(computed_sets.len(), expected_sets.len());
        for expected in expected_sets.into_iter() {
            assert!(computed_sets.iter().any(|v| v == &expected));
        }
    }

    /// generate a named temporary JSON ledger file
    fn generate_ledger_file(ledger_vec: &AddressHashMap<LedgerData>) -> NamedTempFile {
        use std::io::prelude::*;
        let ledger_file_named = NamedTempFile::new().expect("cannot create temp file");
        serde_json::to_writer_pretty(ledger_file_named.as_file(), &ledger_vec)
            .expect("unable to write ledger file");
        ledger_file_named
            .as_file()
            .seek(std::io::SeekFrom::Start(0))
            .expect("could not seek file");
        ledger_file_named
    }
<<<<<<< HEAD

    #[allow(clippy::ptr_arg)]
    pub fn generate_staking_keys_file(staking_keys: &Vec<PrivateKey>) -> NamedTempFile {
        use std::io::prelude::*;
        let file_named = NamedTempFile::new().expect("cannot create temp file");
        serde_json::to_writer_pretty(file_named.as_file(), &staking_keys)
            .expect("unable to write ledger file");
        file_named
            .as_file()
            .seek(std::io::SeekFrom::Start(0))
            .expect("could not seek file");
        file_named
    }

    fn example_consensus_config(initial_ledger_path: &Path) -> ConsensusConfig {
        let genesis_key = generate_random_private_key();
        let mut staking_keys = Vec::new();
        for _ in 0..2 {
            staking_keys.push(generate_random_private_key());
        }
        let staking_file = generate_staking_keys_file(&staking_keys);

        let thread_count: u8 = 2;
        let max_block_size = 1024 * 1024;
        let max_operations_per_block = 1024;
        let tempdir = tempfile::tempdir().expect("cannot create temp dir");
        let tempdir3 = tempfile::tempdir().expect("cannot create temp dir");

        models::init_serialization_context(models::SerializationContext {
            max_block_operations: 1024,
            parent_count: 2,
            max_peer_list_length: 128,
            max_message_size: 3 * 1024 * 1024,
            max_block_size: 3 * 1024 * 1024,
            max_bootstrap_blocks: 100,
            max_bootstrap_cliques: 100,
            max_bootstrap_deps: 100,
            max_bootstrap_children: 100,
            max_ask_blocks_per_message: 10,
            max_operations_per_message: 1024,
            max_endorsements_per_message: 1024,
            max_bootstrap_message_size: 100000000,
            max_bootstrap_pos_entries: 1000,
            max_bootstrap_pos_cycles: 5,
            max_block_endorsements: 8,
        });

        ConsensusConfig {
            genesis_timestamp: UTime::now(0).unwrap(),
            thread_count,
            t0: 32.into(),
            genesis_key,
            max_discarded_blocks: 10,
            future_block_processing_max_periods: 3,
            max_future_processing_blocks: 10,
            max_dependency_blocks: 10,
            delta_f0: 5,
            disable_block_creation: true,
            max_block_size,
            max_operations_per_block,
            max_operations_fill_attempts: 6,
            operation_validity_periods: 3,
            ledger_path: tempdir.path().to_path_buf(),
            ledger_cache_capacity: 1000000,
            ledger_flush_interval: Some(200.into()),
            ledger_reset_at_startup: true,
            block_reward: Amount::from_str("1").unwrap(),
            initial_ledger_path: initial_ledger_path.to_path_buf(),
            operation_batch_size: 100,
            initial_rolls_path: tempdir3.path().to_path_buf(),
            initial_draw_seed: "genesis".into(),
            periods_per_cycle: 100,
            pos_lookback_cycles: 2,
            pos_lock_cycles: 1,
            pos_draw_cached_cycles: 2,
            pos_miss_rate_deactivation_threshold: Ratio::new(1, 1),
            roll_price: Amount::from_str("10").unwrap(),
            stats_timespan: 60000.into(),
            staking_keys_path: staking_file.path().to_path_buf(),
            end_timestamp: None,
            max_send_wait: 500.into(),
            force_keep_final_periods: 0,
            endorsement_count: 8,
            block_db_prune_interval: 1000.into(),
            max_item_return_count: 1000,
            max_gas_per_block: 10,
        }
    }
=======
>>>>>>> 42f6015a
}<|MERGE_RESOLUTION|>--- conflicted
+++ resolved
@@ -4933,95 +4933,4 @@
             .expect("could not seek file");
         ledger_file_named
     }
-<<<<<<< HEAD
-
-    #[allow(clippy::ptr_arg)]
-    pub fn generate_staking_keys_file(staking_keys: &Vec<PrivateKey>) -> NamedTempFile {
-        use std::io::prelude::*;
-        let file_named = NamedTempFile::new().expect("cannot create temp file");
-        serde_json::to_writer_pretty(file_named.as_file(), &staking_keys)
-            .expect("unable to write ledger file");
-        file_named
-            .as_file()
-            .seek(std::io::SeekFrom::Start(0))
-            .expect("could not seek file");
-        file_named
-    }
-
-    fn example_consensus_config(initial_ledger_path: &Path) -> ConsensusConfig {
-        let genesis_key = generate_random_private_key();
-        let mut staking_keys = Vec::new();
-        for _ in 0..2 {
-            staking_keys.push(generate_random_private_key());
-        }
-        let staking_file = generate_staking_keys_file(&staking_keys);
-
-        let thread_count: u8 = 2;
-        let max_block_size = 1024 * 1024;
-        let max_operations_per_block = 1024;
-        let tempdir = tempfile::tempdir().expect("cannot create temp dir");
-        let tempdir3 = tempfile::tempdir().expect("cannot create temp dir");
-
-        models::init_serialization_context(models::SerializationContext {
-            max_block_operations: 1024,
-            parent_count: 2,
-            max_peer_list_length: 128,
-            max_message_size: 3 * 1024 * 1024,
-            max_block_size: 3 * 1024 * 1024,
-            max_bootstrap_blocks: 100,
-            max_bootstrap_cliques: 100,
-            max_bootstrap_deps: 100,
-            max_bootstrap_children: 100,
-            max_ask_blocks_per_message: 10,
-            max_operations_per_message: 1024,
-            max_endorsements_per_message: 1024,
-            max_bootstrap_message_size: 100000000,
-            max_bootstrap_pos_entries: 1000,
-            max_bootstrap_pos_cycles: 5,
-            max_block_endorsements: 8,
-        });
-
-        ConsensusConfig {
-            genesis_timestamp: UTime::now(0).unwrap(),
-            thread_count,
-            t0: 32.into(),
-            genesis_key,
-            max_discarded_blocks: 10,
-            future_block_processing_max_periods: 3,
-            max_future_processing_blocks: 10,
-            max_dependency_blocks: 10,
-            delta_f0: 5,
-            disable_block_creation: true,
-            max_block_size,
-            max_operations_per_block,
-            max_operations_fill_attempts: 6,
-            operation_validity_periods: 3,
-            ledger_path: tempdir.path().to_path_buf(),
-            ledger_cache_capacity: 1000000,
-            ledger_flush_interval: Some(200.into()),
-            ledger_reset_at_startup: true,
-            block_reward: Amount::from_str("1").unwrap(),
-            initial_ledger_path: initial_ledger_path.to_path_buf(),
-            operation_batch_size: 100,
-            initial_rolls_path: tempdir3.path().to_path_buf(),
-            initial_draw_seed: "genesis".into(),
-            periods_per_cycle: 100,
-            pos_lookback_cycles: 2,
-            pos_lock_cycles: 1,
-            pos_draw_cached_cycles: 2,
-            pos_miss_rate_deactivation_threshold: Ratio::new(1, 1),
-            roll_price: Amount::from_str("10").unwrap(),
-            stats_timespan: 60000.into(),
-            staking_keys_path: staking_file.path().to_path_buf(),
-            end_timestamp: None,
-            max_send_wait: 500.into(),
-            force_keep_final_periods: 0,
-            endorsement_count: 8,
-            block_db_prune_interval: 1000.into(),
-            max_item_return_count: 1000,
-            max_gas_per_block: 10,
-        }
-    }
-=======
->>>>>>> 42f6015a
 }