//! Declaration of the public and internal Events and Commands used by
//! `massa-network` that allow external communication with other nodes.
//!
//! # Operations workflow
//! An operation batch can be send or received by the massa node. Which
//! operation is asked is managed by the `NetworkWorker`.
//!
//! Other modules has the access to all commands but the usage if they want to
//! send operation that they just noticed, they should use the command
//! [NetworkCommand::SendOperationAnnouncements].
//!
//! ```txt
//! OurNode      ProtocolWorker      Network & NodeWorker
//!    |               |                |
//!    +------------------------------------------- Creation of some operations
//!    #               |                |           Extends the pool and
//!    #               |                |
//!    +-------------->|                |           Forward to Protocol
//!    |               +--------------->|           Forward to Network, then Node
//!    |               |                #
//!    |               |                #           Propagate the batch of OperationIds through the network
//! ```
//!
//! When receiving an operation batch from the network, the `NodeWorker` will
//! inform the `ProtocolWorker` that some potentials new operations are in
//! transit and can be requested.
//!
//! The network will inform the node that new operations can transites with
//! the propagation method `SendOperationAnnouncements` that we defined just before.
//! Then, the node will manage if he ask or not the operations inside the
//! `ProtocolWorker` on node-worker event `ReceivedOperationAnnouncements`
//!
//! ```txt
//! Asking for operations
//! ---
//!
//! NodeWorker      NetworkWorker          ProtocolWorker
//!    |               |                         |
//!    +------------------------------------------------------- Receive a batch of annoucemnt
//!    .               |                         |              
//!    +-------------->|                         |              NetworkWorker react on previous event. Forward to protocol.
//!    |               +------------------------>#              - Check in the protocol if we already have operations
//!    |               |                         #              or not. Build the vector of requirement.
//!    |               |                         #              - Update the `NodeInfo` of the sender.
//!    |               |                         #              - Use the propagation algorithm
//!    |               |<------------------------+
//!    |<--------------+                         |
//!    |               |                         |
//!    |               |                         |
//!    |               |                         |              > Ask to the node that sent the batch a list of operations
//!    |               |                         |              > that we don't already know with `NodeCommand::AskForOperations`.
//!    |               |                         |                 
//!    +-------------->|                         |
//!    |               +------------------------>#
//!    |               |                         #              
//!    |               |                         #              > Receive the full operations inside the structure
//!    |               |                         #              > `AskedOperation`.
//!    |               |                         #              
//!    |               |                         #              Update local state and the `NodeInfo` of the sender if required.
//!    |               |                         |
//!    |               |<------------------------+              Once we received and store the operation, we can propagate it.
//!    |<--------------+                         |
//!    |               |                         |
//!    |               |                         |              > Propagate the batch through the network (send to nodes
//!    |               |                         |              > that don't already know the local operations (we suppose that
//!    |               |                         |              > from previous discussions with distant node)
//! ```
//!
//! Look at `massa-protocol-worker/src/node-info.rs` to look further how we
//! remember wich node know what.

use crate::{BootstrapPeers, ConnectionClosureReason, Peers};
use massa_models::{
    composite::PubkeySig,
    node::NodeId,
    operation::{OperationIds, Operations},
    stats::NetworkStats,
    Block, BlockId, SignedEndorsement, SignedHeader,
};
use std::{collections::HashMap, net::IpAddr};
use tokio::sync::oneshot;

#[derive(Clone, Debug)]
pub enum NodeCommand {
    /// Send given peer list to node.
    SendPeerList(Vec<IpAddr>),
    /// Send that block to node.
    SendBlock(Block),
    /// Send the header of a block to a node.
    SendBlockHeader(SignedHeader),
    /// Ask for a block from that node.
    AskForBlocks(Vec<BlockId>),
    /// Close the node worker.
    Close(ConnectionClosureReason),
    /// Block not found
    BlockNotFound(BlockId),
    /// Send full Operations (send to a node that previously asked for)
    SendOperations(Operations),
    /// Send a batch of operation ids
    SendOperationAnnouncements(OperationIds),
    /// Ask for a set of operations
    AskForOperations(OperationIds),
    /// Endorsements
    SendEndorsements(Vec<SignedEndorsement>),
}

/// Event types that node worker can emit
/// Append on receive something from inside and outside.
/// Outside init with `Received` prefix.
#[derive(Clone, Debug)]
pub enum NodeEventType {
    /// Node we are connected to asked for advertised peers
    AskedPeerList,
    /// Node we are connected to sent peer list
    ReceivedPeerList(Vec<IpAddr>),
    /// Node we are connected to sent block
    ReceivedBlock(Block),
    /// Node we are connected to sent block header
    ReceivedBlockHeader(SignedHeader),
    /// Node we are connected to asks for a block.
    ReceivedAskForBlocks(Vec<BlockId>),
    /// Didn't found given block,
    BlockNotFound(BlockId),
    /// Received full operation
    ReceivedOperations(Operations),
    /// Received an operation id batch announcing new operations
    ReceivedOperationAnnouncements(OperationIds),
    /// Receive a list of wanted operations
    ReceivedAskForOperations(OperationIds),
    /// Receive a set of endorsement
    ReceivedEndorsements(Vec<SignedEndorsement>),
}

/// Events node worker can emit.
/// Events are a tuple linking a node id to an event type
#[derive(Clone, Debug)]
pub struct NodeEvent(pub NodeId, pub NodeEventType);

/// Commands that the worker can execute
#[derive(Debug)]
pub enum NetworkCommand {
    /// Ask for a block to a node.
    AskForBlocks {
        /// node to block ids
        list: HashMap<NodeId, Vec<BlockId>>,
    },
    /// Send that block to node.
    SendBlock {
        /// to node id
        node: NodeId,
        /// block
        block: Block,
    },
    /// Send a header to a node.
    SendBlockHeader {
        /// to node id
        node: NodeId,
        /// header
        header: SignedHeader,
    },
    /// (PeerInfo, Vec <(NodeId, bool)>) peer info + list of associated Id nodes in connection out (true)
    GetPeers(oneshot::Sender<Peers>),
    /// get peers for bootstrap server
    GetBootstrapPeers(oneshot::Sender<BootstrapPeers>),
<<<<<<< HEAD
    /// ban by node id
    Ban(NodeId),
    /// ban by ips
    BanIp(Vec<IpAddr>),
    /// unban ips
    Unban(Vec<IpAddr>),
    /// send block not found notification to node id
=======
    /// Ban a peer by his node id
    Ban(NodeId),
    /// Ban a list of peer by their ip address
    BanIp(Vec<IpAddr>),
    /// Unban a list of peer by their ip address
    Unban(Vec<IpAddr>),
    /// Send a message that a block is not found to a node
>>>>>>> 54057dbf
    BlockNotFound {
        /// to node id
        node: NodeId,
        /// block id
        block_id: BlockId,
    },
<<<<<<< HEAD
    /// send operations to node id
    SendOperations {
        /// to node id
        node: NodeId,
        /// operations
        operations: Vec<SignedOperation>,
    },
    /// send endorsements to node id
=======
    /// Send endorsements to a node
>>>>>>> 54057dbf
    SendEndorsements {
        /// to node id
        node: NodeId,
        /// endorsements
        endorsements: Vec<SignedEndorsement>,
    },
    /// sign message with our node private key (associated to node id)
    /// != staking key
    NodeSignMessage {
        /// arbitrary message
        msg: Vec<u8>,
        /// response channels
        response_tx: oneshot::Sender<PubkeySig>,
    },
    /// gets network stats
    GetStats {
        /// response channels
        response_tx: oneshot::Sender<NetworkStats>,
    },
<<<<<<< HEAD
    /// add ip to whitelist
    Whitelist(Vec<IpAddr>),
    /// remove ips from whitelist
=======
    /// Send a batch of full operations
    SendOperations {
        node: NodeId,
        operations: Operations,
    },
    /// Send operation ids batch to a node
    SendOperationAnnouncements {
        to_node: NodeId,
        batch: OperationIds,
    },
    /// Ask for operation
    AskForOperations {
        to_node: NodeId,
        wishlist: OperationIds,
    },
    /// Whitelist a list of IpAddr
    Whitelist(Vec<IpAddr>),
    /// Remove from whitelist a list of IpAddr
>>>>>>> 54057dbf
    RemoveFromWhitelist(Vec<IpAddr>),
}

/// network event
#[derive(Debug)]
pub enum NetworkEvent {
    /// new connection from node
    NewConnection(NodeId),
    /// connection to node was closed
    ConnectionClosed(NodeId),
    /// A block was received
    ReceivedBlock {
        /// from node id
        node: NodeId,
        /// block
        block: Block,
    },
    /// A block header was received
    ReceivedBlockHeader {
        /// from node id
        source_node_id: NodeId,
        /// header
        header: SignedHeader,
    },
    /// Someone ask for block with given header hash.
    AskedForBlocks {
        /// node id
        node: NodeId,
        /// asked blocks
        list: Vec<BlockId>,
    },
    /// That node does not have this block
    BlockNotFound {
        /// node id
        node: NodeId,
        /// block id
        block_id: BlockId,
    },
<<<<<<< HEAD
    /// received operations from node
=======
    /// Receive previously asked Operation
>>>>>>> 54057dbf
    ReceivedOperations {
        /// node id
        node: NodeId,
<<<<<<< HEAD
        /// operations
        operations: Vec<SignedOperation>,
=======
        operations: Operations,
    },
    /// Receive a list of OperationId
    ReceivedOperationAnnouncements {
        node: NodeId,
        operation_ids: OperationIds,
    },
    /// Receive a list of asked operations from `node`
    ReceiveAskForOperations {
        node: NodeId,
        operation_ids: OperationIds,
>>>>>>> 54057dbf
    },
    /// received endorsements from node
    ReceivedEndorsements {
        /// node id
        node: NodeId,
        /// Endorsements
        endorsements: Vec<SignedEndorsement>,
    },
}

/// Network management command
#[derive(Debug)]
pub enum NetworkManagementCommand {}<|MERGE_RESOLUTION|>--- conflicted
+++ resolved
@@ -162,15 +162,6 @@
     GetPeers(oneshot::Sender<Peers>),
     /// get peers for bootstrap server
     GetBootstrapPeers(oneshot::Sender<BootstrapPeers>),
-<<<<<<< HEAD
-    /// ban by node id
-    Ban(NodeId),
-    /// ban by ips
-    BanIp(Vec<IpAddr>),
-    /// unban ips
-    Unban(Vec<IpAddr>),
-    /// send block not found notification to node id
-=======
     /// Ban a peer by his node id
     Ban(NodeId),
     /// Ban a list of peer by their ip address
@@ -178,25 +169,13 @@
     /// Unban a list of peer by their ip address
     Unban(Vec<IpAddr>),
     /// Send a message that a block is not found to a node
->>>>>>> 54057dbf
     BlockNotFound {
         /// to node id
         node: NodeId,
         /// block id
         block_id: BlockId,
     },
-<<<<<<< HEAD
-    /// send operations to node id
-    SendOperations {
-        /// to node id
-        node: NodeId,
-        /// operations
-        operations: Vec<SignedOperation>,
-    },
-    /// send endorsements to node id
-=======
     /// Send endorsements to a node
->>>>>>> 54057dbf
     SendEndorsements {
         /// to node id
         node: NodeId,
@@ -216,11 +195,6 @@
         /// response channels
         response_tx: oneshot::Sender<NetworkStats>,
     },
-<<<<<<< HEAD
-    /// add ip to whitelist
-    Whitelist(Vec<IpAddr>),
-    /// remove ips from whitelist
-=======
     /// Send a batch of full operations
     SendOperations {
         node: NodeId,
@@ -239,7 +213,6 @@
     /// Whitelist a list of IpAddr
     Whitelist(Vec<IpAddr>),
     /// Remove from whitelist a list of IpAddr
->>>>>>> 54057dbf
     RemoveFromWhitelist(Vec<IpAddr>),
 }
 
@@ -278,18 +251,10 @@
         /// block id
         block_id: BlockId,
     },
-<<<<<<< HEAD
-    /// received operations from node
-=======
     /// Receive previously asked Operation
->>>>>>> 54057dbf
     ReceivedOperations {
         /// node id
         node: NodeId,
-<<<<<<< HEAD
-        /// operations
-        operations: Vec<SignedOperation>,
-=======
         operations: Operations,
     },
     /// Receive a list of OperationId
@@ -301,7 +266,6 @@
     ReceiveAskForOperations {
         node: NodeId,
         operation_ids: OperationIds,
->>>>>>> 54057dbf
     },
     /// received endorsements from node
     ReceivedEndorsements {
