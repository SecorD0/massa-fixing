--- conflicted
+++ resolved
@@ -20,10 +20,7 @@
     phantom: PhantomData<U>,
 }
 
-<<<<<<< HEAD
 /// Used by signed struct
-=======
->>>>>>> 05c85ef9
 pub trait Id {
     fn new(hash: Hash) -> Self;
 }
