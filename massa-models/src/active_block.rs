use crate::{
    ledger_models::LedgerChanges,
    prehash::{Map, Set},
    rolls::RollUpdates,
    Address, BlockId, EndorsementId, OperationId, Slot,
};

/// Block that was checked as valid, with some useful precomputed data
#[derive(Debug, Clone, serde::Serialize, serde::Deserialize)]
pub struct ActiveBlock {
    /// The creator's address
    pub creator_address: Address,
<<<<<<< HEAD
    /// The block itself, as it was created
    pub block: Block,
    /// one (block id, period) per thread (if not genesis)
=======
    /// The id of the block
    pub block_id: BlockId,
    /// one (block id, period) per thread ( if not genesis )
>>>>>>> a74b907d
    pub parents: Vec<(BlockId, u64)>,
    /// one HashMap<Block id, period> per thread (blocks that need to be kept)
    /// Children reference that block as a parent
    pub children: Vec<Map<BlockId, u64>>,
    /// dependencies required for validity check
    pub dependencies: Set<BlockId>,
    /// Blocks id that have this block as an ancestor
    pub descendants: Set<BlockId>,
    /// ie has its fitness reached the given threshold
    pub is_final: bool,
    /// Changes caused by this block
    pub block_ledger_changes: LedgerChanges,
    /// index in the block, end of validity period
    pub operation_set: Map<OperationId, (usize, u64)>,
    /// IDs of the endorsements to index in block
    pub endorsement_ids: Map<EndorsementId, u32>,
    /// Maps addresses to operations id they are involved in
    pub addresses_to_operations: Map<Address, Set<OperationId>>,
    /// Maps addresses to endorsements id they are involved in
    pub addresses_to_endorsements: Map<Address, Set<EndorsementId>>,
    /// Address -> RollUpdate
    pub roll_updates: RollUpdates,
    /// list of (period, address, did_create) for all block/endorsement creation events
    pub production_events: Vec<(u64, Address, bool)>,
    /// Slot of the block.
    pub slot: Slot,
}

impl ActiveBlock {
    /// Computes the fitness of the block
    pub fn fitness(&self) -> u64 {
        1 + self.endorsement_ids.len() as u64
    }
}<|MERGE_RESOLUTION|>--- conflicted
+++ resolved
@@ -10,15 +10,9 @@
 pub struct ActiveBlock {
     /// The creator's address
     pub creator_address: Address,
-<<<<<<< HEAD
-    /// The block itself, as it was created
-    pub block: Block,
-    /// one (block id, period) per thread (if not genesis)
-=======
     /// The id of the block
     pub block_id: BlockId,
     /// one (block id, period) per thread ( if not genesis )
->>>>>>> a74b907d
     pub parents: Vec<(BlockId, u64)>,
     /// one HashMap<Block id, period> per thread (blocks that need to be kept)
     /// Children reference that block as a parent
